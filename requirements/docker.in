#
# Licensed to the Apache Software Foundation (ASF) under one or more
# contributor license agreements.  See the NOTICE file distributed with
# this work for additional information regarding copyright ownership.
# The ASF licenses this file to You under the Apache License, Version 2.0
# (the "License"); you may not use this file except in compliance with
# the License.  You may obtain a copy of the License at
#
#    http://www.apache.org/licenses/LICENSE-2.0
#
# Unless required by applicable law or agreed to in writing, software
# distributed under the License is distributed on an "AS IS" BASIS,
# WITHOUT WARRANTIES OR CONDITIONS OF ANY KIND, either express or implied.
# See the License for the specific language governing permissions and
# limitations under the License.
#
-r base.in
<<<<<<< HEAD
gevent==1.4.0
pika
psycopg2-binary==2.8.5
redis==3.5.1
requests==2.23.0
=======
gevent
psycopg2-binary
>>>>>>> 87a895cc
<|MERGE_RESOLUTION|>--- conflicted
+++ resolved
@@ -15,13 +15,8 @@
 # limitations under the License.
 #
 -r base.in
-<<<<<<< HEAD
-gevent==1.4.0
+gevent
 pika
-psycopg2-binary==2.8.5
+psycopg2-binary
 redis==3.5.1
-requests==2.23.0
-=======
-gevent
-psycopg2-binary
->>>>>>> 87a895cc
+requests==2.23.0