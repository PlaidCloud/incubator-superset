--- conflicted
+++ resolved
@@ -19,12 +19,6 @@
 description: Apache Superset is a modern, enterprise-ready business intelligence web application
 name: superset
 maintainers:
-<<<<<<< HEAD
-  - name: Chuan-Yen Chiang
-    email: cychiang0823@gmail.com
-    url: https://github.com/cychiang
-version: 2.1.1
-=======
   - name: craig-rueda
     email: craig@craigrueda.com
     url: https://github.com/craig-rueda
@@ -37,5 +31,4 @@
 - name: redis
   version: 12.3.0
   repository: https://charts.bitnami.com/bitnami
-  condition: redis.enabled
->>>>>>> 87a895cc
+  condition: redis.enabled