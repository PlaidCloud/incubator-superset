--- conflicted
+++ resolved
@@ -22,8 +22,4 @@
   - name: Chuan-Yen Chiang
     email: cychiang0823@gmail.com
     url: https://github.com/cychiang
-<<<<<<< HEAD
-version: 2.0.2
-=======
-version: 2.0.1
->>>>>>> 7a369b08
+version: 2.0.2