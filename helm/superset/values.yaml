--- conflicted
+++ resolved
@@ -305,7 +305,6 @@
     echo "Loading examples..."
     superset load_examples
     {{- end }}
-<<<<<<< HEAD
 
 greenplum:
   host: "192.168.2.206"
@@ -336,12 +335,6 @@
   username: event_user
   password: event_password
 
-=======
-    if [ -f "{{ .Values.extraConfigMountPath }}/import_datasources.yaml" ]; then
-      echo "Importing database connections.... "
-      superset import_datasources -p {{ .Values.extraConfigMountPath }}/import_datasources.yaml
-    fi
->>>>>>> 9c854ff1
 ##
 ## Configuration values for the postgresql dependency.
 ## ref: https://github.com/kubernetes/charts/blob/master/stable/postgresql/README.md
