{{/*

 Licensed to the Apache Software Foundation (ASF) under one or more
 contributor license agreements.  See the NOTICE file distributed with
 this work for additional information regarding copyright ownership.
 The ASF licenses this file to You under the Apache License, Version 2.0
 (the "License"); you may not use this file except in compliance with
 the License.  You may obtain a copy of the License at

    http://www.apache.org/licenses/LICENSE-2.0

 Unless required by applicable law or agreed to in writing, software
 distributed under the License is distributed on an "AS IS" BASIS,
 WITHOUT WARRANTIES OR CONDITIONS OF ANY KIND, either express or implied.
 See the License for the specific language governing permissions and
 limitations under the License.

*/}}
{{/* vim: set filetype=mustache: */}}
{{/*
Expand the name of the chart.
*/}}
{{- define "superset.name" -}}
{{- default .Chart.Name .Values.nameOverride | trunc 63 | trimSuffix "-" -}}
{{- end -}}

{{/*
Create a default fully qualified app name.
We truncate at 63 chars because some Kubernetes name fields are limited to this (by the DNS naming spec).
If release name contains chart name it will be used as a full name.
*/}}
{{- define "superset.fullname" -}}
{{- if .Values.fullnameOverride -}}
{{- .Values.fullnameOverride | trunc 63 | trimSuffix "-" -}}
{{- else -}}
{{- $name := default .Chart.Name .Values.nameOverride -}}
{{- if contains $name .Release.Name -}}
{{- .Release.Name | trunc 63 | trimSuffix "-" -}}
{{- else -}}
{{- printf "%s-%s" .Release.Name $name | trunc 63 | trimSuffix "-" -}}
{{- end -}}
{{- end -}}
{{- end -}}

{{/*
Create chart name and version as used by the chart label.
*/}}
{{- define "superset.chart" -}}
{{- printf "%s-%s" .Chart.Name .Chart.Version | replace "+" "_" | trunc 63 | trimSuffix "-" -}}
{{- end -}}

{{- define "superset-config" }}
import os
<<<<<<< HEAD
import ssl
from collections import OrderedDict
from flask_appbuilder.security.manager import AUTH_DB, AUTH_OID
from plaid.security import PlaidSecurityManager
from plaid_permissions import PLAID_BASE_PERMISSIONS
from superset.typing import CacheConfig


ssl._create_default_https_context = ssl._create_unverified_context

basedir = os.path.abspath(os.path.dirname(__file__))
#ROW_LIMIT = 5000
#SUPERSET_WORKERS = 4

# I created a mapbox account under garrett.bates@tartansolutions.com
MAPBOX_API_KEY = '{{ .Values.mapbox.apiKey }}'

HOSTNAME = '{{ .Values.ingress.hostname }}'
PLAID_HOST = '{{ .Values.ingress.hostname }}'
PLAID_DATABASE_HOST = '{{ .Values.greenplum.host }}'
PLAID_RPC = '{{ .Values.rpc.host }}'
SCHEME = 'https'
SQLALCHEMY_DATABASE_URI = 'postgresql://{{ .Values.postgresql.postgresqlUsername }}:{{ .Values.postgresql.postgresqlPassword }}@{{ template "superset.fullname" . }}-postgresql:{{ .Values.postgresql.service.port }}/{{ .Values.postgresql.postgresqlDatabase }}'
PUBLIC_ROLE_LIKE_PLAID = False
ADMIN_ENABLED = True
SESSION_EXPIRATION = 600

ENABLE_CORS = False
PREFERRED_URL_SCHEME = 'https'

# Use our security manager for plaid user management.
CUSTOM_SECURITY_MANAGER = PlaidSecurityManager #noqa

# Uncomment to setup Your App name
APP_NAME = 'PlaidCloud'

# Uncomment to setup an App icon
APP_ICON = '/static/assets/images/plaidcloud.png'


RABBITMQ_CONNECTION_INFO = {
    'host': '{{ .Values.rabbitmq.host }}',
    'port': '{{ .Values.rabbitmq.port }}',
    'queue': '{{ .Values.rabbitmq.queue }}',
    'vhost': '{{ .Values.rabbitmq.vhost }}',
    'username': '{{ .Values.rabbitmq.username }}',
    'password': '{{ .Values.rabbitmq.password }}',
}

{{- if .Values.redis.enabled }}
CACHE_CONFIG: CacheConfig = {
    {{- if .Values.redis.group }}
    'CACHE_TYPE': 'redissentinel',
    'CACHE_REDIS_SENTINELS': [("{{ .Values.redis.host }}", {{ .Values.redis.port }})],
    'CACHE_REDIS_SENTINEL_MASTER': "{{ .Values.redis.group }}",
    {{- else }}
    'CACHE_TYPE': 'redis',
    'CACHE_REDIS_HOST': '{{ template "superset.fullname" . }}-redis-headless',
    'CACHE_REDIS_PORT': 6379,
    {{- end }}
    'CACHE_REDIS_DB': 0,
}

TABLE_NAMES_CACHE_CONFIG: CacheConfig = {
    {{- if .Values.redis.group }}
    'CACHE_TYPE': 'redissentinel',
    'CACHE_REDIS_SENTINELS': [("{{ .Values.redis.host }}", {{ .Values.redis.port }})],
    'CACHE_REDIS_SENTINEL_MASTER': "{{ .Values.redis.group }}",
    {{- else }}
    'CACHE_TYPE': 'redis',
    'CACHE_REDIS_HOST': '{{ template "superset.fullname" . }}-redis-headless',
    'CACHE_REDIS_PORT': 6379,
    {{- end }}
    'CACHE_REDIS_DB': 1,
}
{{- end }}

# Disable Druid. We don't use it.
DRUID_IS_ACTIVE = False

HIDE_SCHEMA_NAMES = True

# HTTP_HEADERS = {
#     'X-Frame-Options': 'SAMEORIGIN',
#     'Cache-Control': 'no-cache, no-store, must-revalidate',
# }

# ADDITIONAL_MODULE_DS_MAP = OrderedDict(
#   [
#     ("superset.connectors.plaid.models", ["PlaidTable"]),
#   ]
# )

DISABLED_CACHE_URIS = [
    '/superset/welcome',
    '/login',
    '/logout',
    '/token',
    '/oauth_authorized',
]

# Load FAB views here.
def import_stuff(app):
    from flask import request

    @app.after_request
    def after_request(response):
        location = response.headers.get('Location')
        if location and location.startswith('http://'):
            response.headers.set('Location', location.replace('http://', 'https://', 1))
        if any(request.path.startswith(u) for u in DISABLED_CACHE_URIS):
            response.headers.set('Cache-Control', 'no-cache, no-store, must-revalidate')
        return response

FLASK_APP_MUTATOR = import_stuff

CSRF_ENABLED = True

# We don't want users to be able to register through UI. PlaidSecurityManager
# will register a user automatically if they can connect via oauth.
AUTH_USER_REGISTRATION = False

# If users can register for an account (see above setting), this would be their default role.
#AUTH_USER_REGISTRATION_ROLE = "Public"
{{- if .Values.oidc.enabled }}
AUTH_TYPE = AUTH_OID
OIDC_PARAMS = {
    "client_id": "{{ .Values.oidc.clientId }}",
    "client_secret": "{{ .Values.oidc.clientSecret }}",
    "token_url": "{{ .Values.oidc.tokenEndpoint }}",
    # token_params: {},
    "auth_url": "{{ .Values.oidc.authEndpoint }}",
    "auth_params": {
        "prompt": "none",
    },
    "base_url": "{{ .Values.oidc.baseUrl }}",
    "jwks_uri": "{{ .Values.oidc.jwksEndpoint }}",
    "client_kwargs": {
        'scope': 'openid profile',
        'token_endpoint_auth_method': 'client_secret_post',
    },
}
{{- end }}
{{- end }}

{{- define "superset-permissions" }}
PLAID_BASE_PERMISSIONS = {
    # "all_database_access": {"all_database_access"},
    # "all_datasource_access": {"all_datasource_access"},
    # "all_query_access": {"all_query_access"},
    "can_activate": {"TabStateView"},
    "can_add": {
        "AnnotationModelView",
        #"DatabaseView",
        #"LogModelView",
        "SavedQueryViewApi",
        "SavedQueryView",
        "SqlMetricInlineView",
        "AnnotationLayerModelView",
        "TableModelView",
        "CssTemplateModelView",
        "TableColumnInlineView",
        # "UserOIDModelView",
        "SliceModelView",
        "DashboardModelView",
        #"RoleModelView",
    },
    "can_add_slices": {"Superset"},
    "can_annotation_json": {"Superset"},
    "can_approve": {"Superset"},
    "can_available_domains": {"Superset"},
    "can_copy_dash": {"Superset"},
    "can_created_dashboards": {"Superset"},
    "can_created_slices": {"Superset"},
    "can_csrf_token": {"Superset"},
    "can_csv": {"Superset"},
    "can_dashboard": {"Superset"},
    "can_datasources": {"Superset"},
    "can_delete": {
        "AnnotationModelView",
        #"DatabaseView",
        "TableSchemaView",
        "SavedQueryView",
        "SqlMetricInlineView",
        "AnnotationLayerModelView",
        "TableModelView",
        "CssTemplateModelView",
        "TabStateView",
        "TableColumnInlineView",
        # "UserOIDModelView",
        "SliceModelView",
        "DashboardModelView",
        #"RoleModelView",
    },
    "can_delete_query": {"TabStateView"},
    "can_download": {"SliceModelView"},
    "can_download_dashboards": {"DashboardModelView"},
    "can_edit": {
        "AnnotationModelView",
        #"DatabaseView",
        "SavedQueryViewApi",
        "SavedQueryView",
        "SqlMetricInlineView",
        "AnnotationLayerModelView",
        "TableModelView",
        "CssTemplateModelView",
        "TableColumnInlineView",
        # "UserOIDModelView",
        "SliceModelView",
        "DashboardModelView",
        #"RoleModelView",
    },
    "can_estimate_query_cost": {"Superset"},
    "can_expanded": {"TableSchemaView"},
    "can_explore": {"Superset"},
    "can_explore_json": {"Superset"},
    "can_external_metadata": {"Datasource"},
    "can_extra_table_metadata": {"Superset"},
    "can_fave_dashboards": {"Superset"},
    "can_fave_dashboards_by_username": {"Superset"},
    "can_fave_slices": {"Superset"},
    "can_favstar": {"Superset"},
    "can_fetch_datasource_metadata": {"Superset"},
    "can_filter": {"Superset"},
    "can_get": {"TabStateView", "MenuApi", "OpenApi", "Datasource"},
    "can_import_dashboards": {"Superset"},
    "can_invalidate": {"CacheRestApi"},
    "can_list": {
        "AnnotationModelView",
        "DatabaseView",
        #"LogModelView",
        "SavedQueryViewApi",
        "QueryView",
        "SavedQueryView",
        "SliceAsync",
        "AnnotationLayerModelView",
        "SqlMetricInlineView",
        "TableModelView",
        "CssTemplateModelView",
        "TableColumnInlineView",
        "DashboardModelViewAsync",
        # "UserOIDModelView",
        "SliceModelView",
        "DashboardModelView",
        "CssTemplateAsyncModelView",
        #"RoleModelView",
    },
    "can_log": {"Superset"},
    "can_migrate_query": {"TabStateView"},
    "can_mulexport": {
        "SliceModelView",
        "DashboardModelView",
        #"DatabaseView",
        "TableModelView",
    },
    "can_my_queries": {"SqlLab"},
    "can_new": {"Dashboard"},
    # "can_override_role_permissions": {"Superset"},
    "can_post": {
        # "DatabaseView",
        "TableSchemaView",
        "TabStateView",
    },
    # "can_profile": {"Superset"},
    "can_publish": {"Superset"},
    "can_put": {"TabStateView"},
    "can_queries": {"Superset"},
    # "can_query": {"Api"},
    # "can_query_form_data": {"Api"},
    "can_recent_activity": {"Superset"},
    # "can_request_access": {"Superset"},
    "can_results": {"Superset"},
    "can_save": {"Datasource"},
    "can_save_dash": {"Superset"},
    "can_schemas": {"Superset"},
    "can_schemas_access_for_csv_upload": {"Superset"},
    "can_search_queries": {"Superset"},
    "can_select_star": {"Superset"},
    "can_shortner": {"R"},
    "can_show": {
        "AnnotationModelView",
        "DatabaseView",
        #"LogModelView",
        "SavedQueryViewApi",
        "QueryView",
        "SavedQueryView",
        "SqlMetricInlineView",
        "AnnotationLayerModelView",
        # "SwaggerView",
        "TableModelView",
        "CssTemplateModelView",
        "TableColumnInlineView",
        # "UserOIDModelView",
        "SliceModelView",
        "DashboardModelView",
        #"RoleModelView",
    },
    "can_slice": {"Superset"},
    "can_slice_json": {"Superset"},
    "can_sql_json": {"Superset"},
    "can_sqllab": {"Superset"},
    "can_sqllab_table_viz": {"Superset"},
    "can_sqllab_viz": {"Superset"},
    "can_stop_query": {"Superset"},
    # "can_sync_druid_source": {"Superset"},
    "can_tables": {"Superset"},
    "can_testconn": {"Superset"},
    "can_this_form_get": {
        #"CsvToDatabaseView",
        #"ExcelToDatabaseView",
        "UserInfoEditView",
        "ResetPasswordView",
        "ResetMyPasswordView",
    },
    "can_this_form_post": {
        #"CsvToDatabaseView",
        #"ExcelToDatabaseView",
        "UserInfoEditView",
        "ResetPasswordView",
        "ResetMyPasswordView",
    },
    # "can_userinfo": {"UserOIDModelView"},
    "can_user_slices": {"Superset"},
    "can_validate_sql_json": {"Superset"},
    "can_warm_up_cache": {"Superset"},
    #"copyrole": {"RoleModelView"},
    "menu_access": {
        "Import Dashboards",
        "Charts",
        "CSS Templates",
        # "Databases",
        "Manage",
        "Query Search",
        # "Upload Excel",
        "Datasets",
        "Annotation Layers",
        "Action Log",
        # "List Roles",
        "SQL Lab",
        "Data",
        "SQL Editor",
        "Saved Queries",
        # "Upload a CSV",
        # "Security",
        "Dashboards",
        # "List Users",
    },
    "muldelete": {
        #"DatabaseView",
        "SliceAsync",
        "SavedQueryViewApi",
        "SavedQueryView",
        "TableModelView",
        "CssTemplateModelView",
        "DashboardModelViewAsync",
        "SliceModelView",
        "DashboardModelView",
        "CssTemplateAsyncModelView",
    },
    "mulexport": {"DashboardModelView", "DashboardModelViewAsync"},
    "refresh": {"TableModelView"},
    # "userinfoedit": {"UserOIDModelView"},
    #"yaml_export": {"DatabaseView", "TableModelView"},
    "database_access": {
        "[examples].(id:1)",
    },
=======
from cachelib.redis import RedisCache

def env(key, default=None):
    return os.getenv(key, default)

MAPBOX_API_KEY = env('MAPBOX_API_KEY', '')
CACHE_CONFIG = {
      'CACHE_TYPE': 'redis',
      'CACHE_DEFAULT_TIMEOUT': 300,
      'CACHE_KEY_PREFIX': 'superset_',
      'CACHE_REDIS_HOST': env('REDIS_HOST'),
      'CACHE_REDIS_PORT': env('REDIS_PORT'),
      'CACHE_REDIS_PASSWORD': env('REDIS_PASSWORD'),
      'CACHE_REDIS_DB': env('REDIS_DB', 1),
>>>>>>> 87a895cc
}
DATA_CACHE_CONFIG = CACHE_CONFIG

<<<<<<< HEAD
=======
SQLALCHEMY_DATABASE_URI = f"postgresql+psycopg2://{env('DB_USER')}:{env('DB_PASS')}@{env('DB_HOST')}:{env('DB_PORT')}/{env('DB_NAME')}"
SQLALCHEMY_TRACK_MODIFICATIONS = True
SECRET_KEY = env('SECRET_KEY', 'thisISaSECRET_1234')

# Flask-WTF flag for CSRF
WTF_CSRF_ENABLED = True
# Add endpoints that need to be exempt from CSRF protection
WTF_CSRF_EXEMPT_LIST = []
# A CSRF token that expires in 1 year
WTF_CSRF_TIME_LIMIT = 60 * 60 * 24 * 365
class CeleryConfig(object):
  BROKER_URL = f"redis://{env('REDIS_HOST')}:{env('REDIS_PORT')}/0"
  CELERY_IMPORTS = ('superset.sql_lab', )
  CELERY_RESULT_BACKEND = f"redis://{env('REDIS_HOST')}:{env('REDIS_PORT')}/0"
  CELERY_ANNOTATIONS = {'tasks.add': {'rate_limit': '10/s'}}

CELERY_CONFIG = CeleryConfig
RESULTS_BACKEND = RedisCache(
      host=env('REDIS_HOST'),
      port=env('REDIS_PORT'),
      key_prefix='superset_results'
)

{{ if .Values.configOverrides }}
# Overrides
{{- range $key, $value := .Values.configOverrides }}
# {{ $key }}
{{ tpl $value $ }}
{{- end }}
{{- end }}

>>>>>>> 87a895cc
{{- end }}<|MERGE_RESOLUTION|>--- conflicted
+++ resolved
@@ -51,8 +51,8 @@
 
 {{- define "superset-config" }}
 import os
-<<<<<<< HEAD
 import ssl
+from cachelib.redis import RedisCache
 from collections import OrderedDict
 from flask_appbuilder.security.manager import AUTH_DB, AUTH_OID
 from plaid.security import PlaidSecurityManager
@@ -78,6 +78,37 @@
 PUBLIC_ROLE_LIKE_PLAID = False
 ADMIN_ENABLED = True
 SESSION_EXPIRATION = 600
+
+SQLALCHEMY_DATABASE_URI = f"postgresql+psycopg2://{env('DB_USER')}:{env('DB_PASS')}@{env('DB_HOST')}:{env('DB_PORT')}/{env('DB_NAME')}"
+SQLALCHEMY_TRACK_MODIFICATIONS = True
+SECRET_KEY = env('SECRET_KEY', 'thisISaSECRET_1234')
+
+# Flask-WTF flag for CSRF
+WTF_CSRF_ENABLED = True
+# Add endpoints that need to be exempt from CSRF protection
+WTF_CSRF_EXEMPT_LIST = []
+# A CSRF token that expires in 1 year
+WTF_CSRF_TIME_LIMIT = 60 * 60 * 24 * 365
+class CeleryConfig(object):
+  BROKER_URL = f"redis://{env('REDIS_HOST')}:{env('REDIS_PORT')}/0"
+  CELERY_IMPORTS = ('superset.sql_lab', )
+  CELERY_RESULT_BACKEND = f"redis://{env('REDIS_HOST')}:{env('REDIS_PORT')}/0"
+  CELERY_ANNOTATIONS = {'tasks.add': {'rate_limit': '10/s'}}
+
+CELERY_CONFIG = CeleryConfig
+RESULTS_BACKEND = RedisCache(
+      host=env('REDIS_HOST'),
+      port=env('REDIS_PORT'),
+      key_prefix='superset_results'
+)
+
+{{ if .Values.configOverrides }}
+# Overrides
+{{- range $key, $value := .Values.configOverrides }}
+# {{ $key }}
+{{ tpl $value $ }}
+{{- end }}
+{{- end }}
 
 ENABLE_CORS = False
 PREFERRED_URL_SCHEME = 'https'
@@ -418,57 +449,8 @@
     "database_access": {
         "[examples].(id:1)",
     },
-=======
-from cachelib.redis import RedisCache
-
-def env(key, default=None):
-    return os.getenv(key, default)
-
-MAPBOX_API_KEY = env('MAPBOX_API_KEY', '')
-CACHE_CONFIG = {
-      'CACHE_TYPE': 'redis',
-      'CACHE_DEFAULT_TIMEOUT': 300,
-      'CACHE_KEY_PREFIX': 'superset_',
-      'CACHE_REDIS_HOST': env('REDIS_HOST'),
-      'CACHE_REDIS_PORT': env('REDIS_PORT'),
-      'CACHE_REDIS_PASSWORD': env('REDIS_PASSWORD'),
-      'CACHE_REDIS_DB': env('REDIS_DB', 1),
->>>>>>> 87a895cc
 }
+
 DATA_CACHE_CONFIG = CACHE_CONFIG
 
-<<<<<<< HEAD
-=======
-SQLALCHEMY_DATABASE_URI = f"postgresql+psycopg2://{env('DB_USER')}:{env('DB_PASS')}@{env('DB_HOST')}:{env('DB_PORT')}/{env('DB_NAME')}"
-SQLALCHEMY_TRACK_MODIFICATIONS = True
-SECRET_KEY = env('SECRET_KEY', 'thisISaSECRET_1234')
-
-# Flask-WTF flag for CSRF
-WTF_CSRF_ENABLED = True
-# Add endpoints that need to be exempt from CSRF protection
-WTF_CSRF_EXEMPT_LIST = []
-# A CSRF token that expires in 1 year
-WTF_CSRF_TIME_LIMIT = 60 * 60 * 24 * 365
-class CeleryConfig(object):
-  BROKER_URL = f"redis://{env('REDIS_HOST')}:{env('REDIS_PORT')}/0"
-  CELERY_IMPORTS = ('superset.sql_lab', )
-  CELERY_RESULT_BACKEND = f"redis://{env('REDIS_HOST')}:{env('REDIS_PORT')}/0"
-  CELERY_ANNOTATIONS = {'tasks.add': {'rate_limit': '10/s'}}
-
-CELERY_CONFIG = CeleryConfig
-RESULTS_BACKEND = RedisCache(
-      host=env('REDIS_HOST'),
-      port=env('REDIS_PORT'),
-      key_prefix='superset_results'
-)
-
-{{ if .Values.configOverrides }}
-# Overrides
-{{- range $key, $value := .Values.configOverrides }}
-# {{ $key }}
-{{ tpl $value $ }}
-{{- end }}
-{{- end }}
-
->>>>>>> 87a895cc
 {{- end }}