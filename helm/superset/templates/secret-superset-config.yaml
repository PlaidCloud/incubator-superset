--- conflicted
+++ resolved
@@ -24,14 +24,8 @@
     release: "{{ .Release.Name }}"
     heritage: "{{ .Release.Service }}"
 type: Opaque
-<<<<<<< HEAD
-data:
+stringData:
   plaid_permissions.py: {{ include "superset-permissions" . | b64enc }}
-  superset_config.py: {{ include "superset-config" . | b64enc }}
-  superset_init.sh: {{ tpl .Values.init.initscript . | b64enc }}
-  superset_bootstrap.sh: {{ include "superset-bootstrap" . | b64enc }}
-=======
-stringData:
   superset_config.py: |
 {{- include "superset-config" . | nindent 4 }}
   superset_init.sh: |
@@ -44,5 +38,4 @@
   {{ $path }}: |
 {{- tpl $config $ | nindent 4 -}}
 {{- end -}}
-{{- end -}}
->>>>>>> 87a895cc
+{{- end -}}