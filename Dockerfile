#
# Licensed to the Apache Software Foundation (ASF) under one or more
# contributor license agreements.  See the NOTICE file distributed with
# this work for additional information regarding copyright ownership.
# The ASF licenses this file to You under the Apache License, Version 2.0
# (the "License"); you may not use this file except in compliance with
# the License.  You may obtain a copy of the License at
#
#    http://www.apache.org/licenses/LICENSE-2.0
#
# Unless required by applicable law or agreed to in writing, software
# distributed under the License is distributed on an "AS IS" BASIS,
# WITHOUT WARRANTIES OR CONDITIONS OF ANY KIND, either express or implied.
# See the License for the specific language governing permissions and
# limitations under the License.
#

######################################################################
# PY stage that simply does a pip install on our requirements
######################################################################
ARG PY_VER=3.6.9
FROM python:${PY_VER} AS superset-py

RUN mkdir /app \
        && apt-get update -y \
        && apt-get install -y --no-install-recommends \
            build-essential \
            default-libmysqlclient-dev \
            libpq-dev \
        && rm -rf /var/lib/apt/lists/*

# First, we just wanna install requirements, which will allow us to utilize the cache
# in order to only build if and only if requirements change
COPY ./requirements.txt /app/
RUN cd /app \
        && pip install --no-cache -r requirements.txt


######################################################################
# Node stage to deal with static asset construction
######################################################################
FROM node:10-jessie AS superset-node

ARG NPM_BUILD_CMD="build"
ENV BUILD_CMD=${NPM_BUILD_CMD}

# NPM ci first, as to NOT invalidate previous steps except for when package.json changes
RUN mkdir -p /app/superset-frontend
<<<<<<< HEAD
=======
RUN mkdir -p /app/superset/assets
COPY ./docker/frontend-mem-nag.sh /
>>>>>>> 7d5f4494
COPY ./superset-frontend/package* /app/superset-frontend/
RUN /frontend-mem-nag.sh \
        && cd /app/superset-frontend \
        && npm ci

# Next, copy in the rest and let webpack do its thing
COPY ./superset-frontend /app/superset-frontend
RUN cd /app/superset-frontend \
        && npm run ${BUILD_CMD} \
        && rm -rf node_modules


######################################################################
# Dev image...
######################################################################
ARG PY_VER=3.6.9
FROM python:${PY_VER} AS dev

RUN mkdir -p /app/superset
COPY ./requirements.txt ./requirements-dev.txt ./docker/requirements-extra.txt /app/
RUN cd /app \
    && pip install --no-cache -r requirements.txt -r requirements-dev.txt -r requirements-extra.txt


ENV LANG=C.UTF-8 \
    LC_ALL=C.UTF-8 \
    FLASK_ENV=development \
    FLASK_APP="superset.app:create_app()" \
    PYTHONPATH="/app:/plaid:/etc/superset" \
    SUPERSET_HOME="/app/superset_home"


COPY superset /app/superset
COPY --from=superset-node /app/superset/static/assets /app/superset/static/assets
COPY plaid/ /plaid/plaid/

RUN cp /app/superset/bin/superset /usr/local/bin/ && chmod a+x /usr/local/bin/superset

USER root


######################################################################
# Final lean image...
######################################################################
ARG PY_VER=3.6.9
FROM python:${PY_VER}

ENV LANG=C.UTF-8 \
    LC_ALL=C.UTF-8 \
    FLASK_ENV=production \
    FLASK_APP="superset.app:create_app()" \
    PYTHONPATH="/app/pythonpath:/plaid:/etc/superset" \
    SUPERSET_HOME="/app/superset_home" \
    SUPERSET_PORT=8080

RUN useradd --user-group --no-create-home --no-log-init --shell /bin/bash superset \
        && mkdir -p ${SUPERSET_HOME} ${PYTHONPATH} \
        && apt-get update -y \
        && apt-get install -y --no-install-recommends \
            build-essential \
            default-libmysqlclient-dev \
            libpq-dev \
        && rm -rf /var/lib/apt/lists/*

COPY --from=superset-py /usr/local/lib/python3.6/site-packages/ /usr/local/lib/python3.6/site-packages/
# Copying site-packages doesn't move the CLIs, so let's copy them one by one
COPY --from=superset-py /usr/local/bin/gunicorn /usr/local/bin/celery /usr/local/bin/flask /usr/bin/
COPY --from=superset-node /app/superset/static/assets /app/superset/static/assets
COPY --from=superset-node /app/superset-frontend /app/superset-frontend

## Lastly, let's install superset itself
COPY superset /app/superset
COPY setup.py MANIFEST.in README.md /app/
RUN cd /app \
        && chown -R superset:superset * \
        && pip install -e .

COPY plaid /plaid/plaid/
COPY ./docker/docker-entrypoint.sh /usr/bin/

WORKDIR /app

USER superset

HEALTHCHECK CMD ["curl", "-f", "http://localhost:8088/health"]

EXPOSE ${SUPERSET_PORT}

<<<<<<< HEAD
ENTRYPOINT ["/usr/bin/docker-entrypoint.sh"]
=======
ENTRYPOINT ["/usr/bin/docker-entrypoint.sh"]

######################################################################
# Dev image...
######################################################################
FROM lean AS dev

COPY ./requirements-dev.txt ./docker/requirements* /app/

USER root
RUN cd /app \
    && pip install --no-cache -r requirements-dev.txt -r requirements-extra.txt \
    && pip install --no-cache -r requirements-local.txt || true
USER superset
>>>>>>> 7d5f4494
<|MERGE_RESOLUTION|>--- conflicted
+++ resolved
@@ -46,12 +46,9 @@
 
 # NPM ci first, as to NOT invalidate previous steps except for when package.json changes
 RUN mkdir -p /app/superset-frontend
-<<<<<<< HEAD
-=======
 RUN mkdir -p /app/superset/assets
+COPY ./superset-frontend/package* /app/superset-frontend/
 COPY ./docker/frontend-mem-nag.sh /
->>>>>>> 7d5f4494
-COPY ./superset-frontend/package* /app/superset-frontend/
 RUN /frontend-mem-nag.sh \
         && cd /app/superset-frontend \
         && npm ci
@@ -139,21 +136,4 @@
 
 EXPOSE ${SUPERSET_PORT}
 
-<<<<<<< HEAD
-ENTRYPOINT ["/usr/bin/docker-entrypoint.sh"]
-=======
-ENTRYPOINT ["/usr/bin/docker-entrypoint.sh"]
-
-######################################################################
-# Dev image...
-######################################################################
-FROM lean AS dev
-
-COPY ./requirements-dev.txt ./docker/requirements* /app/
-
-USER root
-RUN cd /app \
-    && pip install --no-cache -r requirements-dev.txt -r requirements-extra.txt \
-    && pip install --no-cache -r requirements-local.txt || true
-USER superset
->>>>>>> 7d5f4494
+ENTRYPOINT ["/usr/bin/docker-entrypoint.sh"]