#
# Licensed to the Apache Software Foundation (ASF) under one or more
# contributor license agreements.  See the NOTICE file distributed with
# this work for additional information regarding copyright ownership.
# The ASF licenses this file to You under the Apache License, Version 2.0
# (the "License"); you may not use this file except in compliance with
# the License.  You may obtain a copy of the License at
#
#    http://www.apache.org/licenses/LICENSE-2.0
#
# Unless required by applicable law or agreed to in writing, software
# distributed under the License is distributed on an "AS IS" BASIS,
# WITHOUT WARRANTIES OR CONDITIONS OF ANY KIND, either express or implied.
# See the License for the specific language governing permissions and
# limitations under the License.
#

######################################################################
# PY stage that simply does a pip install on our requirements
######################################################################
ARG PY_VER=3.7.9
FROM python:${PY_VER} AS superset-py

RUN mkdir /app \
        && apt-get update -y \
        && apt-get install -y --no-install-recommends \
            build-essential \
            default-libmysqlclient-dev \
            libpq-dev \
            libsasl2-dev \
            libecpg-dev \
        && rm -rf /var/lib/apt/lists/*

# First, we just wanna install requirements, which will allow us to utilize the cache
# in order to only build if and only if requirements change
COPY ./requirements/*.txt  /app/requirements/
COPY setup.py MANIFEST.in README.md /app/
COPY superset-frontend/package.json /app/superset-frontend/
RUN cd /app \
    && mkdir -p superset/static \
    && touch superset/static/version_info.json \
    && pip install --no-cache -r requirements/local.txt


######################################################################
# Node stage to deal with static asset construction
######################################################################
FROM node:14 AS superset-node

ARG NPM_VER=7
RUN npm install -g npm@${NPM_VER}

ARG NPM_BUILD_CMD="build"
ENV BUILD_CMD=${NPM_BUILD_CMD}

# NPM ci first, as to NOT invalidate previous steps except for when package.json changes
RUN mkdir -p /app/superset-frontend
RUN mkdir -p /app/superset/assets
COPY ./docker/frontend-mem-nag.sh /
COPY ./superset-frontend/package* /app/superset-frontend/
RUN /frontend-mem-nag.sh \
        && cd /app/superset-frontend \
        && npm ci

# Next, copy in the rest and let webpack do its thing
COPY ./superset-frontend /app/superset-frontend
# This is BY FAR the most expensive step (thanks Terser!)
RUN cd /app/superset-frontend \
        && npm run ${BUILD_CMD} \
        && rm -rf node_modules


######################################################################
# Final lean image...
######################################################################
ARG PY_VER=3.7.9
FROM python:${PY_VER} AS lean

ENV LANG=C.UTF-8 \
    LC_ALL=C.UTF-8 \
    FLASK_ENV=production \
    FLASK_APP="superset.app:create_app()" \
    PYTHONPATH="/app/pythonpath:/plaid:/etc/superset" \
    SUPERSET_HOME="/app/superset_home" \
    SUPERSET_PORT=8088

RUN useradd --user-group --no-create-home --no-log-init --shell /bin/bash superset \
        && mkdir -p ${SUPERSET_HOME} ${PYTHONPATH} \
        && apt-get update -y \
        && apt-get install -y --no-install-recommends \
            build-essential \
            default-libmysqlclient-dev \
            libsasl2-modules-gssapi-mit \
            libpq-dev \
        && rm -rf /var/lib/apt/lists/*

COPY --from=superset-py /usr/local/lib/python3.7/site-packages/ /usr/local/lib/python3.7/site-packages/
# Copying site-packages doesn't move the CLIs, so let's copy them one by one
COPY --from=superset-py /usr/local/bin/gunicorn /usr/local/bin/celery /usr/local/bin/flask /usr/bin/
COPY --from=superset-node /app/superset/static/assets /app/superset/static/assets
COPY --from=superset-node /app/superset-frontend /app/superset-frontend

## Lastly, let's install superset itself
COPY superset /app/superset
COPY setup.py MANIFEST.in README.md /app/
RUN cd /app \
        && chown -R superset:superset * \
        && pip install -e .

COPY plaid /plaid/plaid/
COPY ./docker/docker-entrypoint.sh /usr/bin/

WORKDIR /app

USER superset

HEALTHCHECK CMD curl -f "http://localhost:$SUPERSET_PORT/health"

EXPOSE ${SUPERSET_PORT}

ENTRYPOINT ["/usr/bin/docker-entrypoint.sh"]

######################################################################
# Dev image...
######################################################################
<<<<<<< HEAD
FROM lean
=======
FROM lean AS dev
ARG GECKODRIVER_VERSION=v0.28.0
ARG FIREFOX_VERSION=88.0
>>>>>>> 87a895cc

COPY ./requirements/*.txt ./docker/requirements-*.txt/ /app/requirements/

USER root

RUN apt-get update -y \
    && apt-get install -y --no-install-recommends libnss3 libdbus-glib-1-2 libgtk-3-0 libx11-xcb1

# Install GeckoDriver WebDriver
RUN wget https://github.com/mozilla/geckodriver/releases/download/${GECKODRIVER_VERSION}/geckodriver-${GECKODRIVER_VERSION}-linux64.tar.gz -O /tmp/geckodriver.tar.gz && \
    tar xvfz /tmp/geckodriver.tar.gz -C /tmp && \
    mv /tmp/geckodriver /usr/local/bin/geckodriver && \
    rm /tmp/geckodriver.tar.gz

# Install Firefox
RUN wget https://download-installer.cdn.mozilla.net/pub/firefox/releases/${FIREFOX_VERSION}/linux-x86_64/en-US/firefox-${FIREFOX_VERSION}.tar.bz2 -O /opt/firefox.tar.bz2 && \
    tar xvf /opt/firefox.tar.bz2 -C /opt && \
    ln -s /opt/firefox/firefox /usr/local/bin/firefox

# Cache everything for dev purposes...
RUN cd /app \
<<<<<<< HEAD
    && pip install --no-cache -r requirements/docker.txt || true
RUN pip install docker-entrypoint
USER superset
=======
    && pip install --no-cache -r requirements/docker.txt \
    && pip install --no-cache -r requirements/requirements-local.txt || true
USER superset


######################################################################
# CI image...
######################################################################
FROM lean AS ci

COPY --chown=superset ./docker/docker-bootstrap.sh /app/docker/
COPY --chown=superset ./docker/docker-init.sh /app/docker/
COPY --chown=superset ./docker/docker-ci.sh /app/docker/

RUN chmod a+x /app/docker/*.sh

CMD /app/docker/docker-ci.sh
>>>>>>> 87a895cc
<|MERGE_RESOLUTION|>--- conflicted
+++ resolved
@@ -123,13 +123,9 @@
 ######################################################################
 # Dev image...
 ######################################################################
-<<<<<<< HEAD
 FROM lean
-=======
-FROM lean AS dev
 ARG GECKODRIVER_VERSION=v0.28.0
 ARG FIREFOX_VERSION=88.0
->>>>>>> 87a895cc
 
 COPY ./requirements/*.txt ./docker/requirements-*.txt/ /app/requirements/
 
@@ -151,13 +147,8 @@
 
 # Cache everything for dev purposes...
 RUN cd /app \
-<<<<<<< HEAD
     && pip install --no-cache -r requirements/docker.txt || true
 RUN pip install docker-entrypoint
-USER superset
-=======
-    && pip install --no-cache -r requirements/docker.txt \
-    && pip install --no-cache -r requirements/requirements-local.txt || true
 USER superset
 
 
@@ -172,5 +163,4 @@
 
 RUN chmod a+x /app/docker/*.sh
 
-CMD /app/docker/docker-ci.sh
->>>>>>> 87a895cc
+CMD /app/docker/docker-ci.sh