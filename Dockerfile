--- conflicted
+++ resolved
@@ -72,9 +72,10 @@
 FROM python:${PY_VER} AS dev
 
 RUN mkdir -p /app/superset
-COPY ./requirements.txt ./requirements-dev.txt ./docker/requirements-extra.txt /app/
+COPY ./requirements/*.txt ./docker/requirements-*.txt/ /app/requirements/
 RUN cd /app \
-    && pip install --no-cache -r requirements.txt -r requirements-dev.txt -r requirements-extra.txt
+    && pip install --no-cache -r requirements/docker.txt \
+    && pip install --no-cache -r requirements/requirements-local.txt || true
 
 
 ENV LANG=C.UTF-8 \
@@ -97,13 +98,8 @@
 ######################################################################
 # Final lean image...
 ######################################################################
-<<<<<<< HEAD
-ARG PY_VER=3.6.9
+ARG PY_VER=3.7.9
 FROM python:${PY_VER}
-=======
-ARG PY_VER=3.7.9
-FROM python:${PY_VER} AS lean
->>>>>>> 014fe9fd
 
 ENV LANG=C.UTF-8 \
     LC_ALL=C.UTF-8 \
@@ -146,22 +142,4 @@
 
 EXPOSE ${SUPERSET_PORT}
 
-<<<<<<< HEAD
-ENTRYPOINT ["/usr/bin/docker-entrypoint.sh"]
-=======
-ENTRYPOINT ["/usr/bin/docker-entrypoint.sh"]
-
-######################################################################
-# Dev image...
-######################################################################
-FROM lean AS dev
-
-COPY ./requirements/*.txt ./docker/requirements-*.txt/ /app/requirements/
-
-USER root
-# Cache everything for dev purposes...
-RUN cd /app \
-    && pip install --no-cache -r requirements/docker.txt \
-    && pip install --no-cache -r requirements/requirements-local.txt || true
-USER superset
->>>>>>> 014fe9fd
+ENTRYPOINT ["/usr/bin/docker-entrypoint.sh"]