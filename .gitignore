#
# Licensed to the Apache Software Foundation (ASF) under one or more
# contributor license agreements.  See the NOTICE file distributed with
# this work for additional information regarding copyright ownership.
# The ASF licenses this file to You under the Apache License, Version 2.0
# (the "License"); you may not use this file except in compliance with
# the License.  You may obtain a copy of the License at
#
#    http://www.apache.org/licenses/LICENSE-2.0
#
# Unless required by applicable law or agreed to in writing, software
# distributed under the License is distributed on an "AS IS" BASIS,
# WITHOUT WARRANTIES OR CONDITIONS OF ANY KIND, either express or implied.
# See the License for the specific language governing permissions and
# limitations under the License.
#
*.ipynb
*.bak
*.db
*.pyc
*.sqllite
*.swp
.bento*
.cache-loader
.coverage
.DS_Store
.eggs
.envrc
.idea
.mypy_cache
.python-version
.tox
.vscode
_build
_images
_modules
_static
build
app.db
apache_superset.egg-info/
changelog.sh
dist
dump.rdb
env
venv*
env_py3
envpy3
env36
local_config.py
/superset_config.py
superset.egg-info/
superset/bin/supersetc
tmp
rat-results.txt

# Node.js, webpack artifacts
*.entry.js
*.js.map
node_modules
npm-debug.log*
superset/static/assets
superset/static/version_info.json
yarn-error.log

# IntelliJ
*.iml
venv
@eaDir/

# Test data
celery_results.sqlite
celerybeat-schedule
celerydb.sqlite
celerybeat.pid
geckodriver.log
ghostdriver.log
testCSV.csv
.terser-plugin-cache/
apache-superset-*.tar.gz*

# Translation binaries
messages.mo
<<<<<<< HEAD
__pycache__

.devspace/
.last_tag
*.tmp
=======

docker/requirements-local.txt
>>>>>>> 7d5f4494
<|MERGE_RESOLUTION|>--- conflicted
+++ resolved
@@ -52,6 +52,7 @@
 superset/bin/supersetc
 tmp
 rat-results.txt
+__pycache__
 
 # Node.js, webpack artifacts
 *.entry.js
@@ -80,13 +81,9 @@
 
 # Translation binaries
 messages.mo
-<<<<<<< HEAD
-__pycache__
 
+# kubernetes-dev related stuff
 .devspace/
 .last_tag
 *.tmp
-=======
-
-docker/requirements-local.txt
->>>>>>> 7d5f4494
+docker/requirements-local.txt