#
# Licensed to the Apache Software Foundation (ASF) under one or more
# contributor license agreements.  See the NOTICE file distributed with
# this work for additional information regarding copyright ownership.
# The ASF licenses this file to You under the Apache License, Version 2.0
# (the "License"); you may not use this file except in compliance with
# the License.  You may obtain a copy of the License at
#
#    http://www.apache.org/licenses/LICENSE-2.0
#
# Unless required by applicable law or agreed to in writing, software
# distributed under the License is distributed on an "AS IS" BASIS,
# WITHOUT WARRANTIES OR CONDITIONS OF ANY KIND, either express or implied.
# See the License for the specific language governing permissions and
# limitations under the License.
#
*.ipynb
*.bak
*.db
*.pyc
*.sqllite
*.swp
__pycache__

.local
.cache
.bento*
.cache-loader
.coverage
cover
.DS_Store
.eggs
.env
.envrc
.idea
.mypy_cache
.python-version
.tox
.vscode
_build
_images
_modules
_static
build
app.db
apache_superset.egg-info/
changelog.sh
dist
dump.rdb
env
venv*
env_py3
envpy3
env36
local_config.py
/superset_config.py
superset.egg-info/
superset/bin/supersetc
tmp
rat-results.txt
<<<<<<< HEAD
__pycache__
=======
superset/app/
>>>>>>> 87a895cc

# Node.js, webpack artifacts
*.entry.js
*.js.map
node_modules
npm-debug.log*
superset/static/assets
superset/static/version_info.json
yarn-error.log

# IntelliJ
*.iml
venv
@eaDir/

# Test data
celery_results.sqlite
celerybeat-schedule
celerydb.sqlite
celerybeat.pid
geckodriver.log
ghostdriver.log
testCSV.csv
.terser-plugin-cache/
apache-superset-*.tar.gz*
release.json

# Translation binaries
messages.mo

# kubernetes-dev related stuff
.devspace/
.last_tag
*.tmp
docker/requirements-local.txt<|MERGE_RESOLUTION|>--- conflicted
+++ resolved
@@ -58,11 +58,8 @@
 superset/bin/supersetc
 tmp
 rat-results.txt
-<<<<<<< HEAD
 __pycache__
-=======
 superset/app/
->>>>>>> 87a895cc
 
 # Node.js, webpack artifacts
 *.entry.js
