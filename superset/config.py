# -*- coding: utf-8 -*-
# pylint: disable=C,R,W
"""The main config file for Superset

All configuration in this file can be overridden by providing a superset_config
in your PYTHONPATH as there is a ``from superset_config import *``
at the end of this file.
"""
from __future__ import absolute_import
from __future__ import division
from __future__ import print_function
from __future__ import unicode_literals

from collections import OrderedDict
import imp
import json
import os
import sys

from dateutil import tz
from flask_appbuilder.security.manager import AUTH_DB

from superset.stats_logger import DummyStatsLogger

# Realtime stats logger, a StatsD implementation exists
STATS_LOGGER = DummyStatsLogger()

BASE_DIR = os.path.abspath(os.path.dirname(__file__))
if 'SUPERSET_HOME' in os.environ:
    DATA_DIR = os.environ['SUPERSET_HOME']
else:
    DATA_DIR = os.path.join(os.path.expanduser('~'), '.superset')

# ---------------------------------------------------------
# Superset specific config
# ---------------------------------------------------------
PACKAGE_DIR = os.path.join(BASE_DIR, 'static', 'assets')
PACKAGE_FILE = os.path.join(PACKAGE_DIR, 'package.json')
with open(PACKAGE_FILE) as package_file:
    VERSION_STRING = json.load(package_file)['version']

ROW_LIMIT = 50000
VIZ_ROW_LIMIT = 10000
# max rows retrieved by filter select auto complete
FILTER_SELECT_ROW_LIMIT = 10000
SUPERSET_WORKERS = 2  # deprecated
SUPERSET_CELERY_WORKERS = 32  # deprecated

SUPERSET_WEBSERVER_ADDRESS = '0.0.0.0'
SUPERSET_WEBSERVER_PORT = 8088
SUPERSET_WEBSERVER_TIMEOUT = 60  # deprecated
SUPERSET_DASHBOARD_POSITION_DATA_LIMIT = 65535
EMAIL_NOTIFICATIONS = False
CUSTOM_SECURITY_MANAGER = None
SQLALCHEMY_TRACK_MODIFICATIONS = False
# ---------------------------------------------------------

# Your App secret key
SECRET_KEY = '\2\1thisismyscretkey\1\2\e\y\y\h'  # noqa

# The SQLAlchemy connection string.
SQLALCHEMY_DATABASE_URI = 'sqlite:///' + os.path.join(DATA_DIR, 'superset.db')
# SQLALCHEMY_DATABASE_URI = 'mysql://myapp@localhost/myapp'
# SQLALCHEMY_DATABASE_URI = 'postgresql://root:password@localhost/myapp'

# In order to hook up a custom password store for all SQLACHEMY connections
# implement a function that takes a single argument of type 'sqla.engine.url',
# returns a password and set SQLALCHEMY_CUSTOM_PASSWORD_STORE.
#
# e.g.:
# def lookup_password(url):
#     return 'secret'
# SQLALCHEMY_CUSTOM_PASSWORD_STORE = lookup_password

# The limit of queries fetched for query search
QUERY_SEARCH_LIMIT = 1000

# Flask-WTF flag for CSRF
WTF_CSRF_ENABLED = True

# Add endpoints that need to be exempt from CSRF protection
WTF_CSRF_EXEMPT_LIST = []

# Whether to run the web server in debug mode or not
DEBUG = False
FLASK_USE_RELOAD = True

# Whether to show the stacktrace on 500 error
SHOW_STACKTRACE = True

# Extract and use X-Forwarded-For/X-Forwarded-Proto headers?
ENABLE_PROXY_FIX = False

# ------------------------------
# GLOBALS FOR APP Builder
# ------------------------------
# Uncomment to setup Your App name
APP_NAME = 'Superset'

# Uncomment to setup an App icon
APP_ICON = '/static/assets/images/superset-logo@2x.png'

# Druid query timezone
# tz.tzutc() : Using utc timezone
# tz.tzlocal() : Using local timezone
# tz.gettz('Asia/Shanghai') : Using the time zone with specific name
# [TimeZone List]
# See: https://en.wikipedia.org/wiki/List_of_tz_database_time_zones
# other tz can be overridden by providing a local_config
DRUID_IS_ACTIVE = True
DRUID_TZ = tz.tzutc()
DRUID_ANALYSIS_TYPES = ['cardinality']

# ----------------------------------------------------
# AUTHENTICATION CONFIG
# ----------------------------------------------------
# The authentication type
# AUTH_OID : Is for OpenID
# AUTH_DB : Is for database (username/password()
# AUTH_LDAP : Is for LDAP
# AUTH_REMOTE_USER : Is for using REMOTE_USER from web server
AUTH_TYPE = AUTH_DB

# Uncomment to setup Full admin role name
# AUTH_ROLE_ADMIN = 'Admin'

# Uncomment to setup Public role name, no authentication needed
# AUTH_ROLE_PUBLIC = 'Public'

# Will allow user self registration
# AUTH_USER_REGISTRATION = True

# The default user self registration role
# AUTH_USER_REGISTRATION_ROLE = "Public"

# When using LDAP Auth, setup the ldap server
# AUTH_LDAP_SERVER = "ldap://ldapserver.new"

# Uncomment to setup OpenID providers example for OpenID authentication
# OPENID_PROVIDERS = [
#    { 'name': 'Yahoo', 'url': 'https://me.yahoo.com' },
#    { 'name': 'AOL', 'url': 'http://openid.aol.com/<username>' },
#    { 'name': 'Flickr', 'url': 'http://www.flickr.com/<username>' },
#    { 'name': 'MyOpenID', 'url': 'https://www.myopenid.com' }]

# ---------------------------------------------------
# Roles config
# ---------------------------------------------------
# Grant public role the same set of permissions as for the GAMMA role.
# This is useful if one wants to enable anonymous users to view
# dashboards. Explicit grant on specific datasets is still required.
PUBLIC_ROLE_LIKE_GAMMA = False

# ---------------------------------------------------
# Babel config for translations
# ---------------------------------------------------
# Setup default language
BABEL_DEFAULT_LOCALE = 'en'
# Your application default translation path
BABEL_DEFAULT_FOLDER = 'superset/translations'
# The allowed translation for you app
LANGUAGES = {
    'en': {'flag': 'us', 'name': 'English'},
    'it': {'flag': 'it', 'name': 'Italian'},
    'fr': {'flag': 'fr', 'name': 'French'},
    'zh': {'flag': 'cn', 'name': 'Chinese'},
    'ja': {'flag': 'jp', 'name': 'Japanese'},
    'de': {'flag': 'de', 'name': 'German'},
    'pt': {'flag': 'pt', 'name': 'Portuguese'},
    'pt_BR': {'flag': 'br', 'name': 'Brazilian Portuguese'},
    'ru': {'flag': 'ru', 'name': 'Russian'},
}
# ---------------------------------------------------
# Image and file configuration
# ---------------------------------------------------
# The file upload folder, when using models with files
UPLOAD_FOLDER = BASE_DIR + '/app/static/uploads/'

# The image upload folder, when using models with images
IMG_UPLOAD_FOLDER = BASE_DIR + '/app/static/uploads/'

# The image upload url, when using models with images
IMG_UPLOAD_URL = '/static/uploads/'
# Setup image size default is (300, 200, True)
# IMG_SIZE = (300, 200, True)

CACHE_DEFAULT_TIMEOUT = 60 * 60 * 24
CACHE_CONFIG = {'CACHE_TYPE': 'null'}
TABLE_NAMES_CACHE_CONFIG = {'CACHE_TYPE': 'null'}

# CORS Options
ENABLE_CORS = False
CORS_OPTIONS = {}

# Allowed format types for upload on Database view
# TODO: Add processing of other spreadsheet formats (xls, xlsx etc)
ALLOWED_EXTENSIONS = set(['csv'])

# CSV Options: key/value pairs that will be passed as argument to DataFrame.to_csv method
# note: index option should not be overridden
CSV_EXPORT = {
    'encoding': 'utf-8',
}

# ---------------------------------------------------
# Time grain configurations
# ---------------------------------------------------
# List of time grains to disable in the application (see list of builtin
# time grains in superset/db_engine_specs.builtin_time_grains).
# For example: to disable 1 second time grain:
# TIME_GRAIN_BLACKLIST = ['PT1S']
TIME_GRAIN_BLACKLIST = []

# Additional time grains to be supported using similar definitions as in
# superset/db_engine_specs.builtin_time_grains.
# For example: To add a new 2 second time grain:
# TIME_GRAIN_ADDONS = {'PT2S': '2 second'}
TIME_GRAIN_ADDONS = {}

# Implementation of additional time grains per engine.
# For example: To implement 2 second time grain on clickhouse engine:
# TIME_GRAIN_ADDON_FUNCTIONS = {
#     'clickhouse': {
#         'PT2S': 'toDateTime(intDiv(toUInt32(toDateTime({col})), 2)*2)'
#     }
# }
TIME_GRAIN_ADDON_FUNCTIONS = {}

# ---------------------------------------------------
# List of viz_types not allowed in your environment
# For example: Blacklist pivot table and treemap:
#  VIZ_TYPE_BLACKLIST = ['pivot_table', 'treemap']
# ---------------------------------------------------

VIZ_TYPE_BLACKLIST = []

# ---------------------------------------------------
# List of data sources not to be refreshed in druid cluster
# ---------------------------------------------------

DRUID_DATA_SOURCE_BLACKLIST = []

# --------------------------------------------------
# Modules, datasources and middleware to be registered
# --------------------------------------------------
DEFAULT_MODULE_DS_MAP = OrderedDict([
    ('superset.connectors.sqla.models', ['SqlaTable']),
    ('superset.connectors.druid.models', ['DruidDatasource']),
])
ADDITIONAL_MODULE_DS_MAP = {}
ADDITIONAL_MIDDLEWARE = []

# ---------------------------------------------------
# List of modules to add as subcommands to superset CLI.
# Useful for extending the CLI without modifying source.
# CLI module must assign an AppGroup instance to a 'group'
# variable (http://flask.pocoo.org/docs/1.0/cli/#custom-commands):
#  group = AppGroup('name_of_my_subcommand')
#
#  @group.command()
#  def my_cli_magic():
# ---------------------------------------------------
CLI_MODULES = []

"""
1) http://docs.python-guide.org/en/latest/writing/logging/
2) https://docs.python.org/2/library/logging.config.html
"""

# Console Log Settings

LOG_FORMAT = '%(asctime)s:%(levelname)s:%(name)s:%(message)s'
LOG_LEVEL = 'DEBUG'

# ---------------------------------------------------
# Enable Time Rotate Log Handler
# ---------------------------------------------------
# LOG_LEVEL = DEBUG, INFO, WARNING, ERROR, CRITICAL

ENABLE_TIME_ROTATE = False
TIME_ROTATE_LOG_LEVEL = 'DEBUG'
FILENAME = os.path.join(DATA_DIR, 'superset.log')
ROLLOVER = 'midnight'
INTERVAL = 1
BACKUP_COUNT = 30

# Set this API key to enable Mapbox visualizations
MAPBOX_API_KEY = os.environ.get('MAPBOX_API_KEY', '')

# Maximum number of rows returned in the SQL editor
SQL_MAX_ROW = 1000

# Maximum number of tables/views displayed in the dropdown window in SQL Lab.
MAX_TABLE_NAMES = 3000

# If defined, shows this text in an alert-warning box in the navbar
# one example use case may be "STAGING" to make it clear that this is
# not the production version of the site.
WARNING_MSG = None

# Default celery config is to use SQLA as a broker, in a production setting
# you'll want to use a proper broker as specified here:
# http://docs.celeryproject.org/en/latest/getting-started/brokers/index.html
"""
# Example:
class CeleryConfig(object):
  BROKER_URL = 'sqla+sqlite:///celerydb.sqlite'
  CELERY_IMPORTS = ('superset.sql_lab', )
  CELERY_RESULT_BACKEND = 'db+sqlite:///celery_results.sqlite'
  CELERY_ANNOTATIONS = {'tasks.add': {'rate_limit': '10/s'}}
  CELERYD_LOG_LEVEL = 'DEBUG'
  CELERYD_PREFETCH_MULTIPLIER = 1
  CELERY_ACKS_LATE = True
CELERY_CONFIG = CeleryConfig
"""
CELERY_CONFIG = None
SQL_CELERY_DB_FILE_PATH = os.path.join(DATA_DIR, 'celerydb.sqlite')
SQL_CELERY_RESULTS_DB_FILE_PATH = os.path.join(DATA_DIR, 'celery_results.sqlite')

# static http headers to be served by your Superset server.
# This header prevents iFrames from other domains and
# "clickjacking" as a result
HTTP_HEADERS = {'X-Frame-Options': 'SAMEORIGIN'}
# If you need to allow iframes from other domains (and are
# aware of the risks), you can disable this header:
# HTTP_HEADERS = {}

# The db id here results in selecting this one as a default in SQL Lab
DEFAULT_DB_ID = None

# Timeout duration for SQL Lab synchronous queries
SQLLAB_TIMEOUT = 30

# SQLLAB_DEFAULT_DBID
SQLLAB_DEFAULT_DBID = None

# The MAX duration (in seconds) a query can run for before being killed
# by celery.
SQLLAB_ASYNC_TIME_LIMIT_SEC = 60 * 60 * 6

# An instantiated derivative of werkzeug.contrib.cache.BaseCache
# if enabled, it can be used to store the results of long-running queries
# in SQL Lab by using the "Run Async" button/feature
RESULTS_BACKEND = None

# The S3 bucket where you want to store your external hive tables created
# from CSV files. For example, 'companyname-superset'
CSV_TO_HIVE_UPLOAD_S3_BUCKET = None

# The directory within the bucket specified above that will
# contain all the external tables
CSV_TO_HIVE_UPLOAD_DIRECTORY = 'EXTERNAL_HIVE_TABLES/'

# The namespace within hive where the tables created from
# uploading CSVs will be stored.
UPLOADED_CSV_HIVE_NAMESPACE = None

# A dictionary of items that gets merged into the Jinja context for
# SQL Lab. The existing context gets updated with this dictionary,
# meaning values for existing keys get overwritten by the content of this
# dictionary.
JINJA_CONTEXT_ADDONS = {}

# Roles that are controlled by the API / Superset and should not be changes
# by humans.
ROBOT_PERMISSION_ROLES = ['Public', 'Gamma', 'Alpha', 'Admin', 'sql_lab']

CONFIG_PATH_ENV_VAR = 'SUPERSET_CONFIG_PATH'

# If a callable is specified, it will be called at app startup while passing
# a reference to the Flask app. This can be used to alter the Flask app
# in whatever way.
# example: FLASK_APP_MUTATOR = lambda x: x.before_request = f
FLASK_APP_MUTATOR = None

# Set this to false if you don't want users to be able to request/grant
# datasource access requests from/to other users.
ENABLE_ACCESS_REQUEST = False

# smtp server configuration
EMAIL_NOTIFICATIONS = False  # all the emails are sent using dryrun
SMTP_HOST = 'localhost'
SMTP_STARTTLS = True
SMTP_SSL = False
SMTP_USER = 'superset'
SMTP_PORT = 25
SMTP_PASSWORD = 'superset'
SMTP_MAIL_FROM = 'superset@superset.com'

if not CACHE_DEFAULT_TIMEOUT:
    CACHE_DEFAULT_TIMEOUT = CACHE_CONFIG.get('CACHE_DEFAULT_TIMEOUT')

# Whether to bump the logging level to ERRROR on the flask_appbiulder package
# Set to False if/when debugging FAB related issues like
# permission management
SILENCE_FAB = True

# The link to a page containing common errors and their resolutions
# It will be appended at the bottom of sql_lab errors.
TROUBLESHOOTING_LINK = ''

# CSRF token timeout, set to None for a token that never expires
WTF_CSRF_TIME_LIMIT = 60 * 60 * 24 * 7

# This link should lead to a page with instructions on how to gain access to a
# Datasource. It will be placed at the bottom of permissions errors.
PERMISSION_INSTRUCTIONS_LINK = ''

# Integrate external Blueprints to the app by passing them to your
# configuration. These blueprints will get integrated in the app
BLUEPRINTS = []

# Provide a callable that receives a tracking_url and returns another
# URL. This is used to translate internal Hadoop job tracker URL
# into a proxied one
TRACKING_URL_TRANSFORMER = lambda x: x  # noqa: E731

# Interval between consecutive polls when using Hive Engine
HIVE_POLL_INTERVAL = 5

# Allow for javascript controls components
# this enables programmers to customize certain charts (like the
# geospatial ones) by inputing javascript in controls. This exposes
# an XSS security vulnerability
ENABLE_JAVASCRIPT_CONTROLS = False

<<<<<<< HEAD
# When data sources are displayed, prefix it with the
# schema name (if specified).
HIDE_SCHEMA_NAMES = False
=======
# The id of a template dashboard that should be copied to every new user
DASHBOARD_TEMPLATE_ID = None
>>>>>>> 0fbda33c

# A callable that allows altering the database conneciton URL and params
# on the fly, at runtime. This allows for things like impersonation or
# arbitrary logic. For instance you can wire different users to
# use different connection parameters, or pass their email address as the
# username. The function receives the connection uri object, connection
# params, the username, and returns the mutated uri and params objects.
# Example:
#   def DB_CONNECTION_MUTATOR(uri, params, username, security_manager):
#       user = security_manager.find_user(username=username)
#       if user and user.email:
#           uri.username = user.email
#       return uri, params
#
# Note that the returned uri and params are passed directly to sqlalchemy's
# as such `create_engine(url, **params)`
DB_CONNECTION_MUTATOR = None

# A function that intercepts the SQL to be executed and can alter it.
# The use case is can be around adding some sort of comment header
# with information such as the username and worker node information
#
#    def SQL_QUERY_MUTATOR(sql, username, security_manager):
#        dttm = datetime.now().isoformat()
#        return "-- [SQL LAB] {username} {dttm}\n sql"(**locals())
SQL_QUERY_MUTATOR = None

# When not using gunicorn, (nginx for instance), you may want to disable
# using flask-compress
ENABLE_FLASK_COMPRESS = True

try:
    if CONFIG_PATH_ENV_VAR in os.environ:
        # Explicitly import config module that is not in pythonpath; useful
        # for case where app is being executed via pex.
        print('Loaded your LOCAL configuration at [{}]'.format(
            os.environ[CONFIG_PATH_ENV_VAR]))
        module = sys.modules[__name__]
        override_conf = imp.load_source(
            'superset_config',
            os.environ[CONFIG_PATH_ENV_VAR])
        for key in dir(override_conf):
            if key.isupper():
                setattr(module, key, getattr(override_conf, key))

    else:
        from superset_config import *  # noqa
        import superset_config
        print('Loaded your LOCAL configuration at [{}]'.format(
            superset_config.__file__))
except ImportError:
    pass<|MERGE_RESOLUTION|>--- conflicted
+++ resolved
@@ -424,14 +424,12 @@
 # an XSS security vulnerability
 ENABLE_JAVASCRIPT_CONTROLS = False
 
-<<<<<<< HEAD
 # When data sources are displayed, prefix it with the
 # schema name (if specified).
 HIDE_SCHEMA_NAMES = False
-=======
+
 # The id of a template dashboard that should be copied to every new user
 DASHBOARD_TEMPLATE_ID = None
->>>>>>> 0fbda33c
 
 # A callable that allows altering the database conneciton URL and params
 # on the fly, at runtime. This allows for things like impersonation or
