# Licensed to the Apache Software Foundation (ASF) under one
# or more contributor license agreements.  See the NOTICE file
# distributed with this work for additional information
# regarding copyright ownership.  The ASF licenses this file
# to you under the Apache License, Version 2.0 (the
# "License"); you may not use this file except in compliance
# with the License.  You may obtain a copy of the License at
#
#   http://www.apache.org/licenses/LICENSE-2.0
#
# Unless required by applicable law or agreed to in writing,
# software distributed under the License is distributed on an
# "AS IS" BASIS, WITHOUT WARRANTIES OR CONDITIONS OF ANY
# KIND, either express or implied.  See the License for the
# specific language governing permissions and limitations
# under the License.
# pylint: disable=C,R,W
"""The main config file for Superset

All configuration in this file can be overridden by providing a superset_config
in your PYTHONPATH as there is a ``from superset_config import *``
at the end of this file.
"""
from collections import OrderedDict
import imp
import importlib.util
import json
import logging
import os
import sys

from celery.schedules import crontab
from dateutil import tz
from flask_appbuilder.security.manager import AUTH_DB

from superset.stats_logger import DummyStatsLogger
from superset.utils.logging_configurator import DefaultLoggingConfigurator

# Realtime stats logger, a StatsD implementation exists
STATS_LOGGER = DummyStatsLogger()

BASE_DIR = os.path.abspath(os.path.dirname(__file__))
if "SUPERSET_HOME" in os.environ:
    DATA_DIR = os.environ["SUPERSET_HOME"]
else:
    DATA_DIR = os.path.join(os.path.expanduser("~"), ".superset")

# ---------------------------------------------------------
# Superset specific config
# ---------------------------------------------------------
PACKAGE_DIR = os.path.join(BASE_DIR, "static", "assets")
VERSION_INFO_FILE = os.path.join(PACKAGE_DIR, "version_info.json")
PACKAGE_JSON_FILE = os.path.join(PACKAGE_DIR, "package.json")

#
# Depending on the context in which this config is loaded, the version_info.json file
# may or may not be available, as it is generated on install via setup.py. In the event
# that we're actually running Superset, we will have already installed, therefore it WILL
# exist. When unit tests are running, however, it WILL NOT exist, so we fall
# back to reading package.json
#
try:
    with open(VERSION_INFO_FILE) as version_file:
        VERSION_STRING = json.load(version_file)["version"]
except Exception:
    with open(PACKAGE_JSON_FILE) as version_file:
        VERSION_STRING = json.load(version_file)["version"]

ROW_LIMIT = 50000
VIZ_ROW_LIMIT = 10000
# max rows retrieved by filter select auto complete
FILTER_SELECT_ROW_LIMIT = 10000
SUPERSET_WORKERS = 2  # deprecated
SUPERSET_CELERY_WORKERS = 32  # deprecated

SUPERSET_WEBSERVER_ADDRESS = "0.0.0.0"
SUPERSET_WEBSERVER_PORT = 8088

# This is an important setting, and should be lower than your
# [load balancer / proxy / envoy / kong / ...] timeout settings.
# You should also make sure to configure your WSGI server
# (gunicorn, nginx, apache, ...) timeout setting to be <= to this setting
SUPERSET_WEBSERVER_TIMEOUT = 60

SUPERSET_DASHBOARD_POSITION_DATA_LIMIT = 65535
EMAIL_NOTIFICATIONS = False
CUSTOM_SECURITY_MANAGER = None
SQLALCHEMY_TRACK_MODIFICATIONS = False
# ---------------------------------------------------------

# Your App secret key
SECRET_KEY = "\2\1thisismyscretkey\1\2\e\y\y\h"  # noqa

# The SQLAlchemy connection string.
SQLALCHEMY_DATABASE_URI = "sqlite:///" + os.path.join(DATA_DIR, "superset.db")
# SQLALCHEMY_DATABASE_URI = 'mysql://myapp@localhost/myapp'
# SQLALCHEMY_DATABASE_URI = 'postgresql://root:password@localhost/myapp'

# In order to hook up a custom password store for all SQLACHEMY connections
# implement a function that takes a single argument of type 'sqla.engine.url',
# returns a password and set SQLALCHEMY_CUSTOM_PASSWORD_STORE.
#
# e.g.:
# def lookup_password(url):
#     return 'secret'
# SQLALCHEMY_CUSTOM_PASSWORD_STORE = lookup_password

# The limit of queries fetched for query search
QUERY_SEARCH_LIMIT = 1000

# Flask-WTF flag for CSRF
WTF_CSRF_ENABLED = True

# Add endpoints that need to be exempt from CSRF protection
WTF_CSRF_EXEMPT_LIST = ["superset.views.core.log"]

# Whether to run the web server in debug mode or not
DEBUG = os.environ.get("FLASK_ENV") == "development"
FLASK_USE_RELOAD = True

# Superset allows server-side python stacktraces to be surfaced to the
# user when this feature is on. This may has security implications
# and it's more secure to turn it off in production settings.
SHOW_STACKTRACE = True

# Use all X-Forwarded headers when ENABLE_PROXY_FIX is True.
# When proxying to a different port, set "x_port" to 0 to avoid downstream issues.
ENABLE_PROXY_FIX = False
PROXY_FIX_CONFIG = {"x_for": 1, "x_proto": 1, "x_host": 1, "x_port": 1, "x_prefix": 1}

# ------------------------------
# GLOBALS FOR APP Builder
# ------------------------------
# Uncomment to setup Your App name
APP_NAME = "Superset"

# Uncomment to setup an App icon
APP_ICON = "/static/assets/images/superset-logo@2x.png"
APP_ICON_WIDTH = 126

# Uncomment to specify where clicking the logo would take the user
# e.g. setting it to '/welcome' would take the user to '/superset/welcome'
LOGO_TARGET_PATH = None

# Druid query timezone
# tz.tzutc() : Using utc timezone
# tz.tzlocal() : Using local timezone
# tz.gettz('Asia/Shanghai') : Using the time zone with specific name
# [TimeZone List]
# See: https://en.wikipedia.org/wiki/List_of_tz_database_time_zones
# other tz can be overridden by providing a local_config
DRUID_IS_ACTIVE = True
DRUID_TZ = tz.tzutc()
DRUID_ANALYSIS_TYPES = ["cardinality"]

# ----------------------------------------------------
# AUTHENTICATION CONFIG
# ----------------------------------------------------
# The authentication type
# AUTH_OID : Is for OpenID
# AUTH_DB : Is for database (username/password()
# AUTH_LDAP : Is for LDAP
# AUTH_REMOTE_USER : Is for using REMOTE_USER from web server
AUTH_TYPE = AUTH_DB

# Uncomment to setup Full admin role name
# AUTH_ROLE_ADMIN = 'Admin'

# Uncomment to setup Public role name, no authentication needed
# AUTH_ROLE_PUBLIC = 'Public'

# Will allow user self registration
# AUTH_USER_REGISTRATION = True

# The default user self registration role
# AUTH_USER_REGISTRATION_ROLE = "Public"

# When using LDAP Auth, setup the ldap server
# AUTH_LDAP_SERVER = "ldap://ldapserver.new"

# Uncomment to setup OpenID providers example for OpenID authentication
# OPENID_PROVIDERS = [
#    { 'name': 'Yahoo', 'url': 'https://open.login.yahoo.com/' },
#    { 'name': 'Flickr', 'url': 'https://www.flickr.com/<username>' },

# ---------------------------------------------------
# Roles config
# ---------------------------------------------------
# Grant public role the same set of permissions as for the GAMMA role.
# This is useful if one wants to enable anonymous users to view
# dashboards. Explicit grant on specific datasets is still required.
PUBLIC_ROLE_LIKE_GAMMA = False

# ---------------------------------------------------
# Babel config for translations
# ---------------------------------------------------
# Setup default language
BABEL_DEFAULT_LOCALE = "en"
# Your application default translation path
BABEL_DEFAULT_FOLDER = "superset/translations"
# The allowed translation for you app
LANGUAGES = {
    "en": {"flag": "us", "name": "English"},
    "it": {"flag": "it", "name": "Italian"},
    "fr": {"flag": "fr", "name": "French"},
    "zh": {"flag": "cn", "name": "Chinese"},
    "ja": {"flag": "jp", "name": "Japanese"},
    "de": {"flag": "de", "name": "German"},
    "pt": {"flag": "pt", "name": "Portuguese"},
    "pt_BR": {"flag": "br", "name": "Brazilian Portuguese"},
    "ru": {"flag": "ru", "name": "Russian"},
    "ko": {"flag": "kr", "name": "Korean"},
}

# ---------------------------------------------------
# Feature flags
# ---------------------------------------------------
# Feature flags that are set by default go here. Their values can be
# overwritten by those specified under FEATURE_FLAGS in super_config.py
# For example, DEFAULT_FEATURE_FLAGS = { 'FOO': True, 'BAR': False } here
# and FEATURE_FLAGS = { 'BAR': True, 'BAZ': True } in superset_config.py
# will result in combined feature flags of { 'FOO': True, 'BAR': True, 'BAZ': True }
DEFAULT_FEATURE_FLAGS = {
    # Experimental feature introducing a client (browser) cache
    "CLIENT_CACHE": False,
    "ENABLE_EXPLORE_JSON_CSRF_PROTECTION": False,
    "PRESTO_EXPAND_DATA": False,
}

# A function that receives a dict of all feature flags
# (DEFAULT_FEATURE_FLAGS merged with FEATURE_FLAGS)
# can alter it, and returns a similar dict. Note the dict of feature
# flags passed to the function is a deepcopy of the dict in the config,
# and can therefore be mutated without side-effect
#
# GET_FEATURE_FLAGS_FUNC can be used to implement progressive rollouts,
# role-based features, or a full on A/B testing framework.
#
# from flask import g, request
# def GET_FEATURE_FLAGS_FUNC(feature_flags_dict):
#     feature_flags_dict['some_feature'] = g.user and g.user.id == 5
#     return feature_flags_dict
GET_FEATURE_FLAGS_FUNC = None


# ---------------------------------------------------
# Image and file configuration
# ---------------------------------------------------
# The file upload folder, when using models with files
UPLOAD_FOLDER = BASE_DIR + "/app/static/uploads/"

# The image upload folder, when using models with images
IMG_UPLOAD_FOLDER = BASE_DIR + "/app/static/uploads/"

# The image upload url, when using models with images
IMG_UPLOAD_URL = "/static/uploads/"
# Setup image size default is (300, 200, True)
# IMG_SIZE = (300, 200, True)

CACHE_DEFAULT_TIMEOUT = 60 * 60 * 24
CACHE_CONFIG = {"CACHE_TYPE": "null"}
TABLE_NAMES_CACHE_CONFIG = {"CACHE_TYPE": "null"}

# CORS Options
ENABLE_CORS = False
CORS_OPTIONS = {}

# Chrome allows up to 6 open connections per domain at a time. When there are more
# than 6 slices in dashboard, a lot of time fetch requests are queued up and wait for
# next available socket. PR #5039 is trying to allow domain sharding for Superset,
# and this feature will be enabled by configuration only (by default Superset
# doesn't allow cross-domain request).
SUPERSET_WEBSERVER_DOMAINS = None

# Allowed format types for upload on Database view
# TODO: Add processing of other spreadsheet formats (xls, xlsx etc)
ALLOWED_EXTENSIONS = set(["csv"])

# CSV Options: key/value pairs that will be passed as argument to DataFrame.to_csv
# method.
# note: index option should not be overridden
CSV_EXPORT = {"encoding": "utf-8"}

# ---------------------------------------------------
# Time grain configurations
# ---------------------------------------------------
# List of time grains to disable in the application (see list of builtin
# time grains in superset/db_engine_specs.builtin_time_grains).
# For example: to disable 1 second time grain:
# TIME_GRAIN_BLACKLIST = ['PT1S']
TIME_GRAIN_BLACKLIST = []

# Additional time grains to be supported using similar definitions as in
# superset/db_engine_specs.builtin_time_grains.
# For example: To add a new 2 second time grain:
# TIME_GRAIN_ADDONS = {'PT2S': '2 second'}
TIME_GRAIN_ADDONS = {}

# Implementation of additional time grains per engine.
# For example: To implement 2 second time grain on clickhouse engine:
# TIME_GRAIN_ADDON_FUNCTIONS = {
#     'clickhouse': {
#         'PT2S': 'toDateTime(intDiv(toUInt32(toDateTime({col})), 2)*2)'
#     }
# }
TIME_GRAIN_ADDON_FUNCTIONS = {}

# ---------------------------------------------------
# List of viz_types not allowed in your environment
# For example: Blacklist pivot table and treemap:
#  VIZ_TYPE_BLACKLIST = ['pivot_table', 'treemap']
# ---------------------------------------------------

VIZ_TYPE_BLACKLIST = []

# ---------------------------------------------------
# List of data sources not to be refreshed in druid cluster
# ---------------------------------------------------

DRUID_DATA_SOURCE_BLACKLIST = []

# --------------------------------------------------
# Modules, datasources and middleware to be registered
# --------------------------------------------------
DEFAULT_MODULE_DS_MAP = OrderedDict(
    [
        ("superset.connectors.sqla.models", ["SqlaTable"]),
        ("superset.connectors.druid.models", ["DruidDatasource"]),
    ]
)
ADDITIONAL_MODULE_DS_MAP = {}
ADDITIONAL_MIDDLEWARE = []

<<<<<<< HEAD
# ---------------------------------------------------
# List of modules to add as subcommands to superset CLI.
# Useful for extending the CLI without modifying source.
# CLI module must assign an AppGroup instance to a 'group'
# variable (http://flask.pocoo.org/docs/1.0/cli/#custom-commands):
#  group = AppGroup('name_of_my_subcommand')
#
#  @group.command()
#  def my_cli_magic():
# ---------------------------------------------------
CLI_MODULES = []

"""
1) https://docs.python-guide.org/writing/logging/
2) https://docs.python.org/2/library/logging.config.html
"""
=======
# 1) https://docs.python-guide.org/writing/logging/
# 2) https://docs.python.org/2/library/logging.config.html

# Default configurator will consume the LOG_* settings below
LOGGING_CONFIGURATOR = DefaultLoggingConfigurator()
>>>>>>> 15e62389

# Console Log Settings

LOG_FORMAT = "%(asctime)s:%(levelname)s:%(name)s:%(message)s"
LOG_LEVEL = "DEBUG"

# ---------------------------------------------------
# Enable Time Rotate Log Handler
# ---------------------------------------------------
# LOG_LEVEL = DEBUG, INFO, WARNING, ERROR, CRITICAL

ENABLE_TIME_ROTATE = False
TIME_ROTATE_LOG_LEVEL = "DEBUG"
FILENAME = os.path.join(DATA_DIR, "superset.log")
ROLLOVER = "midnight"
INTERVAL = 1
BACKUP_COUNT = 30

# Custom logger for auditing queries. This can be used to send ran queries to a
# structured immutable store for auditing purposes. The function is called for
# every query ran, in both SQL Lab and charts/dashboards.
# def QUERY_LOGGER(
#     database,
#     query,
#     schema=None,
#     user=None,
#     client=None,
#     security_manager=None,
# ):
#     pass

# Set this API key to enable Mapbox visualizations
MAPBOX_API_KEY = os.environ.get("MAPBOX_API_KEY", "")

# Maximum number of rows returned from a database
# in async mode, no more than SQL_MAX_ROW will be returned and stored
# in the results backend. This also becomes the limit when exporting CSVs
SQL_MAX_ROW = 100000

# Maximum number of rows displayed in SQL Lab UI
# Is set to avoid out of memory/localstorage issues in browsers. Does not affect
# exported CSVs
DISPLAY_MAX_ROW = 10000

# Default row limit for SQL Lab queries. Is overridden by setting a new limit in
# the SQL Lab UI
DEFAULT_SQLLAB_LIMIT = 1000

# Maximum number of tables/views displayed in the dropdown window in SQL Lab.
MAX_TABLE_NAMES = 3000

# Adds a warning message on sqllab save query and schedule query modals.
SQLLAB_SAVE_WARNING_MESSAGE = None
SQLLAB_SCHEDULE_WARNING_MESSAGE = None

# If defined, shows this text in an alert-warning box in the navbar
# one example use case may be "STAGING" to make it clear that this is
# not the production version of the site.
WARNING_MSG = None

# Default celery config is to use SQLA as a broker, in a production setting
# you'll want to use a proper broker as specified here:
# http://docs.celeryproject.org/en/latest/getting-started/brokers/index.html


class CeleryConfig(object):
    BROKER_URL = "sqla+sqlite:///celerydb.sqlite"
    CELERY_IMPORTS = ("superset.sql_lab", "superset.tasks")
    CELERY_RESULT_BACKEND = "db+sqlite:///celery_results.sqlite"
    CELERYD_LOG_LEVEL = "DEBUG"
    CELERYD_PREFETCH_MULTIPLIER = 1
    CELERY_ACKS_LATE = True
    CELERY_ANNOTATIONS = {
        "sql_lab.get_sql_results": {"rate_limit": "100/s"},
        "email_reports.send": {
            "rate_limit": "1/s",
            "time_limit": 120,
            "soft_time_limit": 150,
            "ignore_result": True,
        },
    }
    CELERYBEAT_SCHEDULE = {
        "email_reports.schedule_hourly": {
            "task": "email_reports.schedule_hourly",
            "schedule": crontab(minute=1, hour="*"),
        }
    }


CELERY_CONFIG = CeleryConfig

# Set celery config to None to disable all the above configuration
# CELERY_CONFIG = None

# Additional static HTTP headers to be served by your Superset server. Note
# Flask-Talisman aplies the relevant security HTTP headers.
HTTP_HEADERS = {}

# The db id here results in selecting this one as a default in SQL Lab
DEFAULT_DB_ID = None

# Timeout duration for SQL Lab synchronous queries
SQLLAB_TIMEOUT = 30

# Timeout duration for SQL Lab query validation
SQLLAB_VALIDATION_TIMEOUT = 10

# SQLLAB_DEFAULT_DBID
SQLLAB_DEFAULT_DBID = None

# The MAX duration (in seconds) a query can run for before being killed
# by celery.
SQLLAB_ASYNC_TIME_LIMIT_SEC = 60 * 60 * 6

# An instantiated derivative of werkzeug.contrib.cache.BaseCache
# if enabled, it can be used to store the results of long-running queries
# in SQL Lab by using the "Run Async" button/feature
RESULTS_BACKEND = None

# Use PyArrow and MessagePack for async query results serialization,
# rather than JSON. This feature requires additional testing from the
# community before it is fully adopted, so this config option is provided
# in order to disable should breaking issues be discovered.
RESULTS_BACKEND_USE_MSGPACK = True

# The S3 bucket where you want to store your external hive tables created
# from CSV files. For example, 'companyname-superset'
CSV_TO_HIVE_UPLOAD_S3_BUCKET = None

# The directory within the bucket specified above that will
# contain all the external tables
CSV_TO_HIVE_UPLOAD_DIRECTORY = "EXTERNAL_HIVE_TABLES/"

# The namespace within hive where the tables created from
# uploading CSVs will be stored.
UPLOADED_CSV_HIVE_NAMESPACE = None

# A dictionary of items that gets merged into the Jinja context for
# SQL Lab. The existing context gets updated with this dictionary,
# meaning values for existing keys get overwritten by the content of this
# dictionary.
JINJA_CONTEXT_ADDONS = {}

# Roles that are controlled by the API / Superset and should not be changes
# by humans.
ROBOT_PERMISSION_ROLES = ["Public", "Gamma", "Alpha", "Admin", "sql_lab"]

CONFIG_PATH_ENV_VAR = "SUPERSET_CONFIG_PATH"

# If a callable is specified, it will be called at app startup while passing
# a reference to the Flask app. This can be used to alter the Flask app
# in whatever way.
# example: FLASK_APP_MUTATOR = lambda x: x.before_request = f
FLASK_APP_MUTATOR = None

# Set this to false if you don't want users to be able to request/grant
# datasource access requests from/to other users.
ENABLE_ACCESS_REQUEST = False

# smtp server configuration
EMAIL_NOTIFICATIONS = False  # all the emails are sent using dryrun
SMTP_HOST = "localhost"
SMTP_STARTTLS = True
SMTP_SSL = False
SMTP_USER = "superset"
SMTP_PORT = 25
SMTP_PASSWORD = "superset"
SMTP_MAIL_FROM = "superset@superset.com"

if not CACHE_DEFAULT_TIMEOUT:
    CACHE_DEFAULT_TIMEOUT = CACHE_CONFIG.get("CACHE_DEFAULT_TIMEOUT")

# Whether to bump the logging level to ERROR on the flask_appbuilder package
# Set to False if/when debugging FAB related issues like
# permission management
SILENCE_FAB = True

# The link to a page containing common errors and their resolutions
# It will be appended at the bottom of sql_lab errors.
TROUBLESHOOTING_LINK = ""

# CSRF token timeout, set to None for a token that never expires
WTF_CSRF_TIME_LIMIT = 60 * 60 * 24 * 7

# This link should lead to a page with instructions on how to gain access to a
# Datasource. It will be placed at the bottom of permissions errors.
PERMISSION_INSTRUCTIONS_LINK = ""

# Integrate external Blueprints to the app by passing them to your
# configuration. These blueprints will get integrated in the app
BLUEPRINTS = []

# Provide a callable that receives a tracking_url and returns another
# URL. This is used to translate internal Hadoop job tracker URL
# into a proxied one
TRACKING_URL_TRANSFORMER = lambda x: x  # noqa: E731

# Interval between consecutive polls when using Hive Engine
HIVE_POLL_INTERVAL = 5

# Allow for javascript controls components
# this enables programmers to customize certain charts (like the
# geospatial ones) by inputing javascript in controls. This exposes
# an XSS security vulnerability
ENABLE_JAVASCRIPT_CONTROLS = False

# When data sources are displayed, prefix it with the
# schema name (if specified).
HIDE_SCHEMA_NAMES = False

# The id of a template dashboard that should be copied to every new user
DASHBOARD_TEMPLATE_ID = None

# A callable that allows altering the database conneciton URL and params
# on the fly, at runtime. This allows for things like impersonation or
# arbitrary logic. For instance you can wire different users to
# use different connection parameters, or pass their email address as the
# username. The function receives the connection uri object, connection
# params, the username, and returns the mutated uri and params objects.
# Example:
#   def DB_CONNECTION_MUTATOR(uri, params, username, security_manager, source):
#       user = security_manager.find_user(username=username)
#       if user and user.email:
#           uri.username = user.email
#       return uri, params
#
# Note that the returned uri and params are passed directly to sqlalchemy's
# as such `create_engine(url, **params)`
DB_CONNECTION_MUTATOR = None

# A function that intercepts the SQL to be executed and can alter it.
# The use case is can be around adding some sort of comment header
# with information such as the username and worker node information
#
#    def SQL_QUERY_MUTATOR(sql, username, security_manager):
#        dttm = datetime.now().isoformat()
#        return f"-- [SQL LAB] {username} {dttm}\n{sql}"
SQL_QUERY_MUTATOR = None

# When not using gunicorn, (nginx for instance), you may want to disable
# using flask-compress
ENABLE_FLASK_COMPRESS = True

# Enable / disable scheduled email reports
ENABLE_SCHEDULED_EMAIL_REPORTS = False

# If enabled, certail features are run in debug mode
# Current list:
# * Emails are sent using dry-run mode (logging only)
SCHEDULED_EMAIL_DEBUG_MODE = False

# Email reports - minimum time resolution (in minutes) for the crontab
EMAIL_REPORTS_CRON_RESOLUTION = 15

# Email report configuration
# From address in emails
EMAIL_REPORT_FROM_ADDRESS = "reports@superset.org"

# Send bcc of all reports to this address. Set to None to disable.
# This is useful for maintaining an audit trail of all email deliveries.
EMAIL_REPORT_BCC_ADDRESS = None

# User credentials to use for generating reports
# This user should have permissions to browse all the dashboards and
# slices.
# TODO: In the future, login as the owner of the item to generate reports
EMAIL_REPORTS_USER = "admin"
EMAIL_REPORTS_SUBJECT_PREFIX = "[Report] "

# The webdriver to use for generating reports. Use one of the following
# firefox
#   Requires: geckodriver and firefox installations
#   Limitations: can be buggy at times
# chrome:
#   Requires: headless chrome
#   Limitations: unable to generate screenshots of elements
EMAIL_REPORTS_WEBDRIVER = "firefox"

# Window size - this will impact the rendering of the data
WEBDRIVER_WINDOW = {"dashboard": (1600, 2000), "slice": (3000, 1200)}

# Any config options to be passed as-is to the webdriver
WEBDRIVER_CONFIGURATION = {}

# The base URL to query for accessing the user interface
WEBDRIVER_BASEURL = "http://0.0.0.0:8080/"

# Send user to a link where they can report bugs
BUG_REPORT_URL = None
# Send user to a link where they can read more about Superset
DOCUMENTATION_URL = None

# What is the Last N days relative in the time selector to:
# 'today' means it is midnight (00:00:00) in the local timezone
# 'now' means it is relative to the query issue time
# If both start and end time is set to now, this will make the time
# filter a moving window. By only setting the end time to now,
# start time will be set to midnight, while end will be relative to
# the query issue time.
DEFAULT_RELATIVE_START_TIME = "today"
DEFAULT_RELATIVE_END_TIME = "today"

# Configure which SQL validator to use for each engine
SQL_VALIDATORS_BY_ENGINE = {"presto": "PrestoDBSQLValidator"}

# Do you want Talisman enabled?
TALISMAN_ENABLED = False
# If you want Talisman, how do you want it configured??
TALISMAN_CONFIG = {
    "content_security_policy": None,
    "force_https": True,
    "force_https_permanent": False,
}

# URI to database storing the example data, points to
# SQLALCHEMY_DATABASE_URI by default if set to `None`
SQLALCHEMY_EXAMPLES_URI = None

if CONFIG_PATH_ENV_VAR in os.environ:
    # Explicitly import config module that is not necessarily in pythonpath; useful
    # for case where app is being executed via pex.
    try:
        cfg_path = os.environ[CONFIG_PATH_ENV_VAR]
        module = sys.modules[__name__]
        override_conf = imp.load_source("superset_config", cfg_path)
        for key in dir(override_conf):
            if key.isupper():
                setattr(module, key, getattr(override_conf, key))

        print(f"Loaded your LOCAL configuration at [{cfg_path}]")
    except Exception:
        logging.exception(
            f"Failed to import config for {CONFIG_PATH_ENV_VAR}={cfg_path}"
        )
        raise
elif importlib.util.find_spec("superset_config"):
    try:
        from superset_config import *  # noqa pylint: disable=import-error
        import superset_config  # noqa pylint: disable=import-error

        print(f"Loaded your LOCAL configuration at [{superset_config.__file__}]")
    except Exception:
        logging.exception("Found but failed to import local superset_config")
        raise<|MERGE_RESOLUTION|>--- conflicted
+++ resolved
@@ -331,7 +331,6 @@
 ADDITIONAL_MODULE_DS_MAP = {}
 ADDITIONAL_MIDDLEWARE = []
 
-<<<<<<< HEAD
 # ---------------------------------------------------
 # List of modules to add as subcommands to superset CLI.
 # Useful for extending the CLI without modifying source.
@@ -348,13 +347,11 @@
 1) https://docs.python-guide.org/writing/logging/
 2) https://docs.python.org/2/library/logging.config.html
 """
-=======
 # 1) https://docs.python-guide.org/writing/logging/
 # 2) https://docs.python.org/2/library/logging.config.html
 
 # Default configurator will consume the LOG_* settings below
 LOGGING_CONFIGURATOR = DefaultLoggingConfigurator()
->>>>>>> 15e62389
 
 # Console Log Settings
 
