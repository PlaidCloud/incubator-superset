# Licensed to the Apache Software Foundation (ASF) under one
# or more contributor license agreements.  See the NOTICE file
# distributed with this work for additional information
# regarding copyright ownership.  The ASF licenses this file
# to you under the Apache License, Version 2.0 (the
# "License"); you may not use this file except in compliance
# with the License.  You may obtain a copy of the License at
#
#   http://www.apache.org/licenses/LICENSE-2.0
#
# Unless required by applicable law or agreed to in writing,
# software distributed under the License is distributed on an
# "AS IS" BASIS, WITHOUT WARRANTIES OR CONDITIONS OF ANY
# KIND, either express or implied.  See the License for the
# specific language governing permissions and limitations
# under the License.
import json
import textwrap
from typing import Dict, List, Tuple, Union

import pandas as pd
from sqlalchemy import DateTime, String
from sqlalchemy.sql import column

from superset import db, security_manager
from superset.connectors.base.models import BaseDatasource
from superset.connectors.sqla.models import SqlMetric, TableColumn
from superset.exceptions import NoDataException
from superset.models.core import Database
from superset.models.dashboard import Dashboard
from superset.models.slice import Slice
from superset.utils.core import get_example_database

from .helpers import (
    config,
    get_example_data,
    get_slice_json,
    merge_slice,
    misc_dash_slices,
    TBL,
    update_slice_ids,
)

admin = security_manager.find_user("admin")
if admin is None:
    raise NoDataException(
        "Admin user does not exist. "
        "Please, check if test users are properly loaded "
        "(`superset load_test_users`)."
    )


def gen_filter(
    subject: str, comparator: str, operator: str = "=="
) -> Dict[str, Union[bool, str]]:
    return {
        "clause": "WHERE",
        "comparator": comparator,
        "expressionType": "SIMPLE",
        "operator": operator,
        "subject": subject,
    }


def load_data(tbl_name: str, database: Database, sample: bool = False) -> None:
    pdf = pd.read_json(get_example_data("birth_names2.json.gz"))
    # TODO(bkyryliuk): move load examples data into the pytest fixture
    if database.backend == "presto":
        pdf.ds = pd.to_datetime(pdf.ds, unit="ms")
        pdf.ds = pdf.ds.dt.strftime("%Y-%m-%d %H:%M%:%S")
    else:
        pdf.ds = pd.to_datetime(pdf.ds, unit="ms")
    pdf = pdf.head(100) if sample else pdf

    pdf.to_sql(
        tbl_name,
        database.get_sqla_engine(),
        if_exists="replace",
        chunksize=500,
        dtype={
            # TODO(bkyryliuk): use TIMESTAMP type for presto
            "ds": DateTime if database.backend != "presto" else String(255),
            "gender": String(16),
            "state": String(10),
            "name": String(255),
        },
        method="multi",
        index=False,
    )
    print("Done loading table!")
    print("-" * 80)


def load_birth_names(
    only_metadata: bool = False, force: bool = False, sample: bool = False
) -> None:
    """Loading birth name dataset from a zip file in the repo"""
    # pylint: disable=too-many-locals
    tbl_name = "birth_names"
    database = get_example_database()
    table_exists = database.has_table_by_name(tbl_name)

    if not only_metadata and (not table_exists or force):
        load_data(tbl_name, database, sample=sample)

    obj = db.session.query(TBL).filter_by(table_name=tbl_name).first()
    if not obj:
        print(f"Creating table [{tbl_name}] reference")
        obj = TBL(table_name=tbl_name)
        db.session.add(obj)

    _set_table_metadata(obj, database)
    _add_table_metrics(obj)

    db.session.commit()

    slices, _ = create_slices(obj, admin_owner=True)
    create_dashboard(slices)


def _set_table_metadata(datasource: "BaseDatasource", database: "Database") -> None:
    datasource.main_dttm_col = "ds"  # type: ignore
    datasource.database = database
    datasource.filter_select_enabled = True
    datasource.fetch_metadata()


def _add_table_metrics(datasource: "BaseDatasource") -> None:
    if not any(col.column_name == "num_california" for col in datasource.columns):
        col_state = str(column("state").compile(db.engine))
        col_num = str(column("num").compile(db.engine))
        datasource.columns.append(
            TableColumn(
                column_name="num_california",
                expression=f"CASE WHEN {col_state} = 'CA' THEN {col_num} ELSE 0 END",
            )
        )

    if not any(col.metric_name == "sum__num" for col in datasource.metrics):
        col = str(column("num").compile(db.engine))
<<<<<<< HEAD
        obj.metrics.append(SqlMetric(metric_name="sum__num", expression=f"SUM({col})"))

    db.session.commit()
    tbl = obj
=======
        datasource.metrics.append(
            SqlMetric(metric_name="sum__num", expression=f"SUM({col})")
        )
>>>>>>> 87a895cc

    for col in datasource.columns:
        if col.column_name == "ds":
            col.is_dttm = True  # type: ignore
            break


def create_slices(
    tbl: BaseDatasource, admin_owner: bool
) -> Tuple[List[Slice], List[Slice]]:
    metrics = [
        {
            "expressionType": "SIMPLE",
            "column": {"column_name": "num", "type": "BIGINT"},
            "aggregate": "SUM",
            "label": "Births",
            "optionName": "metric_11",
        }
    ]
    metric = "sum__num"

    defaults = {
        "compare_lag": "10",
        "compare_suffix": "o10Y",
        "limit": "25",
        "time_range": "No filter",
        "time_range_endpoints": ["inclusive", "exclusive"],
        "granularity_sqla": "ds",
        "groupby": [],
        "row_limit": config["ROW_LIMIT"],
        "since": "100 years ago",
        "until": "now",
        "viz_type": "table",
        "markup_type": "markdown",
    }

    if admin_owner:
        slice_props = dict(
            datasource_id=tbl.id,
            datasource_type="table",
            owners=[admin],
            created_by=admin,
        )
    else:
        slice_props = dict(
            datasource_id=tbl.id, datasource_type="table", owners=[], created_by=admin
        )

    print("Creating some slices")
    slices = [
        Slice(
            **slice_props,
            slice_name="Participants",
            viz_type="big_number",
            params=get_slice_json(
                defaults,
                viz_type="big_number",
                granularity_sqla="ds",
                compare_lag="5",
                compare_suffix="over 5Y",
                metric=metric,
            ),
        ),
        Slice(
            **slice_props,
            slice_name="Genders",
            viz_type="pie",
            params=get_slice_json(
                defaults, viz_type="pie", groupby=["gender"], metric=metric
            ),
        ),
        Slice(
            **slice_props,
            slice_name="Trends",
            viz_type="line",
            params=get_slice_json(
                defaults,
                viz_type="line",
                groupby=["name"],
                granularity_sqla="ds",
                rich_tooltip=True,
                show_legend=True,
                metrics=metrics,
            ),
        ),
        Slice(
            **slice_props,
            slice_name="Genders by State",
            viz_type="dist_bar",
            params=get_slice_json(
                defaults,
                adhoc_filters=[
                    {
                        "clause": "WHERE",
                        "expressionType": "SIMPLE",
                        "filterOptionName": "2745eae5",
                        "comparator": ["other"],
                        "operator": "NOT IN",
                        "subject": "state",
                    }
                ],
                viz_type="dist_bar",
                metrics=[
                    {
                        "expressionType": "SIMPLE",
                        "column": {"column_name": "num_boys", "type": "BIGINT(20)"},
                        "aggregate": "SUM",
                        "label": "Boys",
                        "optionName": "metric_11",
                    },
                    {
                        "expressionType": "SIMPLE",
                        "column": {"column_name": "num_girls", "type": "BIGINT(20)"},
                        "aggregate": "SUM",
                        "label": "Girls",
                        "optionName": "metric_12",
                    },
                ],
                groupby=["state"],
            ),
        ),
        Slice(
            **slice_props,
            slice_name="Girls",
            viz_type="table",
            params=get_slice_json(
                defaults,
                groupby=["name"],
                adhoc_filters=[gen_filter("gender", "girl")],
                row_limit=50,
                timeseries_limit_metric=metric,
                metrics=[metric],
            ),
        ),
        Slice(
            **slice_props,
            slice_name="Girl Name Cloud",
            viz_type="word_cloud",
            params=get_slice_json(
                defaults,
                viz_type="word_cloud",
                size_from="10",
                series="name",
                size_to="70",
                rotation="square",
                limit="100",
                adhoc_filters=[gen_filter("gender", "girl")],
                metric=metric,
            ),
        ),
        Slice(
            **slice_props,
            slice_name="Boys",
            viz_type="table",
            params=get_slice_json(
                defaults,
                groupby=["name"],
                adhoc_filters=[gen_filter("gender", "boy")],
                row_limit=50,
                timeseries_limit_metric=metric,
                metrics=[metric],
            ),
        ),
        Slice(
            **slice_props,
            slice_name="Boy Name Cloud",
            viz_type="word_cloud",
            params=get_slice_json(
                defaults,
                viz_type="word_cloud",
                size_from="10",
                series="name",
                size_to="70",
                rotation="square",
                limit="100",
                adhoc_filters=[gen_filter("gender", "boy")],
                metric=metric,
            ),
        ),
        Slice(
            **slice_props,
            slice_name="Top 10 Girl Name Share",
            viz_type="area",
            params=get_slice_json(
                defaults,
                adhoc_filters=[gen_filter("gender", "girl")],
                comparison_type="values",
                groupby=["name"],
                limit=10,
                stacked_style="expand",
                time_grain_sqla="P1D",
                viz_type="area",
                x_axis_forma="smart_date",
                metrics=metrics,
            ),
        ),
        Slice(
            **slice_props,
            slice_name="Top 10 Boy Name Share",
            viz_type="area",
            params=get_slice_json(
                defaults,
                adhoc_filters=[gen_filter("gender", "boy")],
                comparison_type="values",
                groupby=["name"],
                limit=10,
                stacked_style="expand",
                time_grain_sqla="P1D",
                viz_type="area",
                x_axis_forma="smart_date",
                metrics=metrics,
            ),
        ),
    ]
    misc_slices = [
        Slice(
            **slice_props,
            slice_name="Average and Sum Trends",
            viz_type="dual_line",
            params=get_slice_json(
                defaults,
                viz_type="dual_line",
                metric={
                    "expressionType": "SIMPLE",
                    "column": {"column_name": "num", "type": "BIGINT(20)"},
                    "aggregate": "AVG",
                    "label": "AVG(num)",
                    "optionName": "metric_vgops097wej_g8uff99zhk7",
                },
                metric_2="sum__num",
                granularity_sqla="ds",
                metrics=metrics,
            ),
        ),
        Slice(
            **slice_props,
            slice_name="Num Births Trend",
            viz_type="line",
            params=get_slice_json(defaults, viz_type="line", metrics=metrics),
        ),
        Slice(
            **slice_props,
            slice_name="Daily Totals",
            viz_type="table",
            params=get_slice_json(
                defaults,
                groupby=["ds"],
                since="40 years ago",
                until="now",
                viz_type="table",
                metrics=metrics,
            ),
        ),
        Slice(
            **slice_props,
            slice_name="Number of California Births",
            viz_type="big_number_total",
            params=get_slice_json(
                defaults,
                metric={
                    "expressionType": "SIMPLE",
                    "column": {
                        "column_name": "num_california",
                        "expression": "CASE WHEN state = 'CA' THEN num ELSE 0 END",
                    },
                    "aggregate": "SUM",
                    "label": "SUM(num_california)",
                },
                viz_type="big_number_total",
                granularity_sqla="ds",
            ),
        ),
        Slice(
            **slice_props,
            slice_name="Top 10 California Names Timeseries",
            viz_type="line",
            params=get_slice_json(
                defaults,
                metrics=[
                    {
                        "expressionType": "SIMPLE",
                        "column": {
                            "column_name": "num_california",
                            "expression": "CASE WHEN state = 'CA' THEN num ELSE 0 END",
                        },
                        "aggregate": "SUM",
                        "label": "SUM(num_california)",
                    }
                ],
                viz_type="line",
                granularity_sqla="ds",
                groupby=["name"],
                timeseries_limit_metric={
                    "expressionType": "SIMPLE",
                    "column": {
                        "column_name": "num_california",
                        "expression": "CASE WHEN state = 'CA' THEN num ELSE 0 END",
                    },
                    "aggregate": "SUM",
                    "label": "SUM(num_california)",
                },
                limit="10",
            ),
        ),
        Slice(
            **slice_props,
            slice_name="Names Sorted by Num in California",
            viz_type="table",
            params=get_slice_json(
                defaults,
                metrics=metrics,
                groupby=["name"],
                row_limit=50,
                timeseries_limit_metric={
                    "expressionType": "SIMPLE",
                    "column": {
                        "column_name": "num_california",
                        "expression": "CASE WHEN state = 'CA' THEN num ELSE 0 END",
                    },
                    "aggregate": "SUM",
                    "label": "SUM(num_california)",
                },
            ),
        ),
        Slice(
            **slice_props,
            slice_name="Number of Girls",
            viz_type="big_number_total",
            params=get_slice_json(
                defaults,
                metric=metric,
                viz_type="big_number_total",
                granularity_sqla="ds",
                adhoc_filters=[gen_filter("gender", "girl")],
                subheader="total female participants",
            ),
        ),
        Slice(
            **slice_props,
            slice_name="Pivot Table",
            viz_type="pivot_table",
            params=get_slice_json(
                defaults,
                viz_type="pivot_table",
                groupby=["name"],
                columns=["state"],
                metrics=metrics,
            ),
        ),
    ]
    for slc in slices:
        merge_slice(slc)

    for slc in misc_slices:
        merge_slice(slc)
        misc_dash_slices.add(slc.slice_name)

    return slices, misc_slices


def create_dashboard(slices: List[Slice]) -> Dashboard:
    print("Creating a dashboard")

    dash = db.session.query(Dashboard).filter_by(slug="births").first()
    if not dash:
        dash = Dashboard()
        dash.owners = [admin]
        dash.created_by = admin
        db.session.add(dash)

    dash.published = True
    dash.json_metadata = textwrap.dedent(
        """\
    {
        "label_colors": {
            "Girls": "#FF69B4",
            "Boys": "#ADD8E6",
            "girl": "#FF69B4",
            "boy": "#ADD8E6"
        }
    }"""
    )
    pos = json.loads(
        textwrap.dedent(
            # pylint: disable=line-too-long
            """\
        {
          "CHART-6GdlekVise": {
            "children": [],
            "id": "CHART-6GdlekVise",
            "meta": {
              "chartId": 5547,
              "height": 50,
              "sliceName": "Top 10 Girl Name Share",
              "width": 5
            },
            "parents": [
              "ROOT_ID",
              "GRID_ID",
              "ROW-eh0w37bWbR"
            ],
            "type": "CHART"
          },
          "CHART-6n9jxb30JG": {
            "children": [],
            "id": "CHART-6n9jxb30JG",
            "meta": {
              "chartId": 5540,
              "height": 36,
              "sliceName": "Genders by State",
              "width": 5
            },
            "parents": [
              "ROOT_ID",
              "GRID_ID",
              "ROW--EyBZQlDi"
            ],
            "type": "CHART"
          },
          "CHART-Jj9qh1ol-N": {
            "children": [],
            "id": "CHART-Jj9qh1ol-N",
            "meta": {
              "chartId": 5545,
              "height": 50,
              "sliceName": "Boy Name Cloud",
              "width": 4
            },
            "parents": [
              "ROOT_ID",
              "GRID_ID",
              "ROW-kzWtcvo8R1"
            ],
            "type": "CHART"
          },
          "CHART-ODvantb_bF": {
            "children": [],
            "id": "CHART-ODvantb_bF",
            "meta": {
              "chartId": 5548,
              "height": 50,
              "sliceName": "Top 10 Boy Name Share",
              "width": 5
            },
            "parents": [
              "ROOT_ID",
              "GRID_ID",
              "ROW-kzWtcvo8R1"
            ],
            "type": "CHART"
          },
          "CHART-PAXUUqwmX9": {
            "children": [],
            "id": "CHART-PAXUUqwmX9",
            "meta": {
              "chartId": 5538,
              "height": 34,
              "sliceName": "Genders",
              "width": 3
            },
            "parents": [
              "ROOT_ID",
              "GRID_ID",
              "ROW-2n0XgiHDgs"
            ],
            "type": "CHART"
          },
          "CHART-_T6n_K9iQN": {
            "children": [],
            "id": "CHART-_T6n_K9iQN",
            "meta": {
              "chartId": 5539,
              "height": 36,
              "sliceName": "Trends",
              "width": 7
            },
            "parents": [
              "ROOT_ID",
              "GRID_ID",
              "ROW--EyBZQlDi"
            ],
            "type": "CHART"
          },
          "CHART-eNY0tcE_ic": {
            "children": [],
            "id": "CHART-eNY0tcE_ic",
            "meta": {
              "chartId": 5537,
              "height": 34,
              "sliceName": "Participants",
              "width": 3
            },
            "parents": [
              "ROOT_ID",
              "GRID_ID",
              "ROW-2n0XgiHDgs"
            ],
            "type": "CHART"
          },
          "CHART-g075mMgyYb": {
            "children": [],
            "id": "CHART-g075mMgyYb",
            "meta": {
              "chartId": 5541,
              "height": 50,
              "sliceName": "Girls",
              "width": 3
            },
            "parents": [
              "ROOT_ID",
              "GRID_ID",
              "ROW-eh0w37bWbR"
            ],
            "type": "CHART"
          },
          "CHART-n-zGGE6S1y": {
            "children": [],
            "id": "CHART-n-zGGE6S1y",
            "meta": {
              "chartId": 5542,
              "height": 50,
              "sliceName": "Girl Name Cloud",
              "width": 4
            },
            "parents": [
              "ROOT_ID",
              "GRID_ID",
              "ROW-eh0w37bWbR"
            ],
            "type": "CHART"
          },
          "CHART-vJIPjmcbD3": {
            "children": [],
            "id": "CHART-vJIPjmcbD3",
            "meta": {
              "chartId": 5543,
              "height": 50,
              "sliceName": "Boys",
              "width": 3
            },
            "parents": [
              "ROOT_ID",
              "GRID_ID",
              "ROW-kzWtcvo8R1"
            ],
            "type": "CHART"
          },
          "DASHBOARD_VERSION_KEY": "v2",
          "GRID_ID": {
            "children": [
              "ROW-2n0XgiHDgs",
              "ROW--EyBZQlDi",
              "ROW-eh0w37bWbR",
              "ROW-kzWtcvo8R1"
            ],
            "id": "GRID_ID",
            "parents": [
              "ROOT_ID"
            ],
            "type": "GRID"
          },
          "HEADER_ID": {
            "id": "HEADER_ID",
            "meta": {
              "text": "Births"
            },
            "type": "HEADER"
          },
          "MARKDOWN-zaflB60tbC": {
            "children": [],
            "id": "MARKDOWN-zaflB60tbC",
            "meta": {
              "code": "<div style=\\"text-align:center\\">  <h1>Birth Names Dashboard</h1>  <img src=\\"/static/assets/images/babies.png\\" style=\\"width:50%;\\"></div>",
              "height": 34,
              "width": 6
            },
            "parents": [
              "ROOT_ID",
              "GRID_ID",
              "ROW-2n0XgiHDgs"
            ],
            "type": "MARKDOWN"
          },
          "ROOT_ID": {
            "children": [
              "GRID_ID"
            ],
            "id": "ROOT_ID",
            "type": "ROOT"
          },
          "ROW--EyBZQlDi": {
            "children": [
              "CHART-_T6n_K9iQN",
              "CHART-6n9jxb30JG"
            ],
            "id": "ROW--EyBZQlDi",
            "meta": {
              "background": "BACKGROUND_TRANSPARENT"
            },
            "parents": [
              "ROOT_ID",
              "GRID_ID"
            ],
            "type": "ROW"
          },
          "ROW-2n0XgiHDgs": {
            "children": [
              "CHART-eNY0tcE_ic",
              "MARKDOWN-zaflB60tbC",
              "CHART-PAXUUqwmX9"
            ],
            "id": "ROW-2n0XgiHDgs",
            "meta": {
              "background": "BACKGROUND_TRANSPARENT"
            },
            "parents": [
              "ROOT_ID",
              "GRID_ID"
            ],
            "type": "ROW"
          },
          "ROW-eh0w37bWbR": {
            "children": [
              "CHART-g075mMgyYb",
              "CHART-n-zGGE6S1y",
              "CHART-6GdlekVise"
            ],
            "id": "ROW-eh0w37bWbR",
            "meta": {
              "background": "BACKGROUND_TRANSPARENT"
            },
            "parents": [
              "ROOT_ID",
              "GRID_ID"
            ],
            "type": "ROW"
          },
          "ROW-kzWtcvo8R1": {
            "children": [
              "CHART-vJIPjmcbD3",
              "CHART-Jj9qh1ol-N",
              "CHART-ODvantb_bF"
            ],
            "id": "ROW-kzWtcvo8R1",
            "meta": {
              "background": "BACKGROUND_TRANSPARENT"
            },
            "parents": [
              "ROOT_ID",
              "GRID_ID"
            ],
            "type": "ROW"
          }
        }
        """  # pylint: enable=line-too-long
        )
    )
    # dashboard v2 doesn't allow add markup slice
    dash.slices = [slc for slc in slices if slc.viz_type != "markup"]
    update_slice_ids(pos, dash.slices)
    dash.dashboard_title = "USA Births Names"
    dash.position_json = json.dumps(pos, indent=4)
    dash.slug = "births"
    db.session.commit()
    return dash<|MERGE_RESOLUTION|>--- conflicted
+++ resolved
@@ -138,16 +138,9 @@
 
     if not any(col.metric_name == "sum__num" for col in datasource.metrics):
         col = str(column("num").compile(db.engine))
-<<<<<<< HEAD
-        obj.metrics.append(SqlMetric(metric_name="sum__num", expression=f"SUM({col})"))
-
-    db.session.commit()
-    tbl = obj
-=======
         datasource.metrics.append(
             SqlMetric(metric_name="sum__num", expression=f"SUM({col})")
         )
->>>>>>> 87a895cc
 
     for col in datasource.columns:
         if col.column_name == "ds":
