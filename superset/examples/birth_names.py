--- conflicted
+++ resolved
@@ -128,10 +128,7 @@
         obj.metrics.append(SqlMetric(metric_name="sum__num", expression=f"SUM({col})"))
 
     db.session.commit()
-<<<<<<< HEAD
-=======
     tbl = obj
->>>>>>> 6d605c95
 
     slices, _ = create_slices(obj)
     create_dashboard(slices)
