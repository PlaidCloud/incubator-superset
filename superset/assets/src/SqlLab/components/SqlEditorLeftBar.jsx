--- conflicted
+++ resolved
@@ -109,106 +109,6 @@
     const tableMetaDataHeight = this.props.height - 130; // 130 is the height of the selects above
     const qe = this.props.queryEditor;
     return (
-<<<<<<< HEAD
-      <div className="clearfix sql-toolbar">
-        <div>
-          <AsyncSelect
-            dataEndpoint={
-              '/superset/databases/?expose_in_sqllab=1'
-            }
-            onChange={this.onDatabaseChange.bind(this)}
-            onAsyncError={() => {
-              this.props.actions.addDangerToast(t('Error while fetching database list'));
-            }}
-            value={this.props.queryEditor.dbId}
-            databaseId={this.props.queryEditor.dbId}
-            actions={this.props.actions}
-            valueRenderer={o => (
-              <div>
-                <span className="text-muted">{t('Database:')}</span> {o.label}
-              </div>
-            )}
-            mutator={this.dbMutator.bind(this)}
-            placeholder={t('Select a database')}
-            autoSelect
-          />
-        </div>
-        <div className="m-t-5">
-          <div className="row">
-            <div className="col-md-11 col-xs-11" style={{ paddingRight: '2px' }}>
-              <Select
-                name="select-schema"
-                placeholder={t('Select a schema (%s)', this.state.schemaOptions.length)}
-                options={this.state.schemaOptions}
-                value={this.props.queryEditor.schema}
-                valueRenderer={o => (
-                  <div>
-                    <span className="text-muted">{t('Schema:')}</span> {o.label}
-                  </div>
-                )}
-                isLoading={this.state.schemaLoading}
-                autosize={false}
-                onChange={this.changeSchema.bind(this)}
-              />
-            </div>
-            <div className="col-md-1 col-xs-1" style={{ paddingTop: '8px', paddingLeft: '0px' }}>
-              <RefreshLabel
-                onClick={this.onDatabaseChange.bind(
-                    this, { value: database.id }, true)}
-                tooltipContent={t('force refresh schema list')}
-              />
-            </div>
-          </div>
-        </div>
-        <hr />
-        <div className="m-t-5">
-          <ControlLabel>
-            {t('See table schema')}
-            &nbsp;
-            <small>
-              ({this.state.tableOptions.length}
-              &nbsp;
-              {t('in')}
-              &nbsp;
-              <i>{this.props.queryEditor.schema}</i>)
-            </small>
-          </ControlLabel>
-          <div className="row">
-            <div className="col-md-11 col-xs-11" style={{ paddingRight: '2px' }}>
-              {this.props.queryEditor.schema ? (
-                <Select
-                  name="select-table"
-                  ref="selectTable"
-                  isLoading={this.state.tableLoading}
-                  placeholder={t('Select table or type table name')}
-                  autosize={false}
-                  onChange={this.changeTable.bind(this)}
-                  filterOptions={this.state.filterOptions}
-                  options={this.state.tableOptions}
-                />
-              ) : (
-                <Select
-                  async
-                  name="async-select-table"
-                  ref="selectTable"
-                  placeholder={tableSelectPlaceholder}
-                  disabled={tableSelectDisabled}
-                  autosize={false}
-                  onChange={this.changeTable.bind(this)}
-                  loadOptions={this.getTableNamesBySubStr.bind(this)}
-                />
-              )}
-            </div>
-            <div className="col-md-1 col-xs-1" style={{ paddingTop: '8px', paddingLeft: '0px' }}>
-              <RefreshLabel
-                onClick={this.changeSchema.bind(
-                    this, { value: this.props.queryEditor.schema }, true)}
-                tooltipContent={t('force refresh table list')}
-              />
-            </div>
-          </div>
-        </div>
-=======
       <div className="clearfix">
         <TableSelector
           dbId={qe.dbId}
@@ -221,7 +121,6 @@
           database={this.props.database}
           handleError={this.props.actions.addDangerToast}
         />
->>>>>>> 4c658444
         <hr />
         <div className="m-t-5">
           <div className="scrollbar-container">
