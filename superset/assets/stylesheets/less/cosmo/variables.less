/**
 * Licensed to the Apache Software Foundation (ASF) under one
 * or more contributor license agreements.  See the NOTICE file
 * distributed with this work for additional information
 * regarding copyright ownership.  The ASF licenses this file
 * to you under the Apache License, Version 2.0 (the
 * "License"); you may not use this file except in compliance
 * with the License.  You may obtain a copy of the License at
 *
 *   http://www.apache.org/licenses/LICENSE-2.0
 *
 * Unless required by applicable law or agreed to in writing,
 * software distributed under the License is distributed on an
 * "AS IS" BASIS, WITHOUT WARRANTIES OR CONDITIONS OF ANY
 * KIND, either express or implied.  See the License for the
 * specific language governing permissions and limitations
 * under the License.
 */
// Forked Cosmo 3.3.7
// Variables
// --------------------------------------------------


// == Colors
//
// ## Gray and brand colors for use across Bootstrap.

@gray-base:              #000;
@gray-darker:            lighten(@gray-base, 13.5%);
@gray-dark:              lighten(@gray-base, 20%);
@bs-gray:                   lighten(@gray-base, 33.5%);
@bs-gray-light:             lighten(@gray-base, 70%);
@gray-lighter:           lighten(@gray-base, 95%);

@brand-primary:         #003478;
@brand-success:         #496426;
@brand-info:            lighten(#00A1DE, 15%);
@brand-warning:         #FDB200;
@brand-danger:          #FE4A49;

// == Scaffolding
//
// ## Settings for some of the most global styles.

<<<<<<< HEAD
//** Background color for `<body>`.
@body-bg:               #f4f4f4;
//** Global text color on `<body>`.
=======
// ** Background color for `<body>`.
@body-bg:               #f5f5f5;
// ** Global text color on `<body>`.
>>>>>>> 478e445a
@text-color:            @gray-dark;

// ** Global textual link color.
@link-color: @brand-primary;
// ** Link hover color set via `darken()` function.
@link-hover-color:      darken(@link-color, 15%);
// ** Link hover decoration.
@link-hover-decoration: underline;


// == Typography
//
// ## Font, line-height, and color for body text, headings, and more.

@font-family-sans-serif:  Helvetica, Arial;

@font-family-serif:       Georgia, "Times New Roman", Times, serif;
// ** Default monospace fonts for `<code>`, `<kbd>`, and `<pre>`.
@font-family-monospace:   Menlo, Monaco, Consolas, "Courier New", monospace;
@font-family-base:        @font-family-sans-serif;

@font-size-base:          14px;
@font-size-large:         ceil((@font-size-base * 1.25)); // ~18px
@font-size-small:         ceil((@font-size-base * 0.85)); // ~12px

@font-size-h1:            floor((@font-size-base * 2.6)); // ~36px
@font-size-h2:            floor((@font-size-base * 2.15)); // ~30px
@font-size-h3:            ceil((@font-size-base * 1.7)); // ~24px
@font-size-h4:            ceil((@font-size-base * 1.25)); // ~18px
@font-size-h5:            @font-size-base;
@font-size-h6:            ceil((@font-size-base * 0.85)); // ~12px

// ** Unit-less `line-height` for use in components like buttons.
@line-height-base:        1.428571429; // 20/14
// ** Computed "line-height" (`font-size` * `line-height`) for use with `margin`, `padding`, etc.
@line-height-computed:    floor((@font-size-base * @line-height-base)); // ~20px

// ** By default, this inherits from the `<body>`.
@headings-font-family:    @font-family-base;
@headings-font-weight:    300;
@headings-line-height:    1.1;
@headings-color:          inherit;


// == Iconography
//
// ## Specify custom location and filename of the included Glyphicons icon font. Useful for those including Bootstrap via Bower.

// ** Load fonts from this directory.
@icon-font-path:          "../fonts/";
// ** File name for all font files.
@icon-font-name:          "glyphicons-halflings-regular";
// ** Element ID within SVG icon file.
@icon-font-svg-id:        "glyphicons_halflingsregular";


// == Components
//
// ## Define common padding and border radius sizes and more. Values based on 14px text and 1.428 line-height (~20px to start).

@padding-base-vertical:     10px;
@padding-base-horizontal:   18px;

@padding-large-vertical:    18px;
@padding-large-horizontal:  30px;

@padding-small-vertical:    5px;
@padding-small-horizontal:  10px;

@padding-xs-vertical:       1px;
@padding-xs-horizontal:     5px;

@line-height-large:         1.3333333; // extra decimals for Win 8.1 Chrome
@line-height-small:         1.5;

@border-radius-base:        2px;
@border-radius-large:       2px;
@border-radius-small:       2px;

// ** Global color for active items (e.g., navs or dropdowns).
@component-active-color:    #fff;
// ** Global background color for active items (e.g., navs or dropdowns).
@component-active-bg:       @brand-primary;

// ** Width of the `border` for generating carets that indicate dropdowns.
@caret-width-base:          4px;
// ** Carets increase slightly in size for larger components.
@caret-width-large:         5px;


// == Tables
//
// ## Customizes the `.table` component with basic values, each used across all table variations.

// ** Padding for `<th>`s and `<td>`s.
@table-cell-padding:            8px;
// ** Padding for cells in `.table-condensed`.
@table-condensed-cell-padding:  5px;

// ** Default background color used for all tables.
@table-bg:                      transparent;
// ** Background color used for `.table-striped`.
@table-bg-accent:               #f9f9f9;
// ** Background color used for `.table-hover`.
@table-bg-hover:                #f5f5f5;
@table-bg-active:               @table-bg-hover;

// ** Border color for table and cell borders.
@table-border-color:            #ddd;


// == Buttons
//
// ## For each of Bootstrap's buttons, define text, background and border color.

@btn-font-weight:                normal;

@btn-primary-color:              #fff;
@btn-primary-bg:                 @brand-primary;
@btn-primary-border:             @brand-primary;

@btn-default-color:              @bs-gray;
@btn-default-bg:                 #fff;
@btn-default-border:             @bs-gray-light;

@btn-success-color:              @btn-primary-color;
@btn-success-bg:                 @brand-success;
@btn-success-border:             @btn-success-bg;

@btn-info-color:                 @btn-primary-color;
@btn-info-bg:                    @brand-info;
@btn-info-border:                @btn-info-bg;

@btn-warning-color:              @btn-default-color;
@btn-warning-bg:                 @brand-warning;
@btn-warning-border:             @btn-warning-bg;

@btn-danger-color:               @btn-primary-color;
@btn-danger-bg:                  @brand-danger;
@btn-danger-border:              @btn-danger-bg;

@btn-link-disabled-color:        @bs-gray-light;

// Allows for customizing button radius independently from global border radius
@btn-border-radius-base:         @border-radius-base;
@btn-border-radius-large:        @border-radius-large;
@btn-border-radius-small:        @border-radius-small;


// == Forms
//
// ##

// ** `<input>` background color
@input-bg:                       #fff;
// ** `<input disabled>` background color
@input-bg-disabled:              @gray-lighter;

// ** Text color for `<input>`s
@input-color:                    @text-color;
// ** `<input>` border color
@input-border:                   #ccc;

// TODO: Rename `@input-border-radius` to `@input-border-radius-base` in v4
// ** Default `.form-control` border radius
// This has no effect on `<select>`s in some browsers, due to the limited stylability of `<select>`s in CSS.
@input-border-radius:            @border-radius-base;
// ** Large `.form-control` border radius
@input-border-radius-large:      @border-radius-large;
// ** Small `.form-control` border radius
@input-border-radius-small:      @border-radius-small;

// ** Border color for inputs on focus
@input-border-focus:             #66afe9;

// ** Placeholder text color
@input-color-placeholder:        @bs-gray-light;

// ** Default `.form-control` height
@input-height-base:              (@line-height-computed + (@padding-base-vertical * 2) + 2);
// ** Large `.form-control` height
@input-height-large:             (ceil(@font-size-large * @line-height-large) + (@padding-large-vertical * 2) + 2);
// ** Small `.form-control` height
@input-height-small:             (floor(@font-size-small * @line-height-small) + (@padding-small-vertical * 2) + 2);

// ** `.form-group` margin
@form-group-margin-bottom:       10px;

@legend-color:                   @text-color;
@legend-border-color:            #e5e5e5;

// ** Background color for textual input addons
@input-group-addon-bg:           @gray-lighter;
// ** Border color for textual input addons
@input-group-addon-border-color: @input-border;

// ** Disabled cursor for form controls and buttons.
@cursor-disabled:                not-allowed;


// == Dropdowns
//
// ## Dropdown menu container and contents.

// ** Background for the dropdown menu.
@dropdown-bg:                    #fff;
// ** Dropdown menu `border-color`.
@dropdown-border:                rgba(0,0,0,.15);
// ** Dropdown menu `border-color` **for IE8**.
@dropdown-fallback-border:       #ccc;
// ** Divider color for between dropdown items.
@dropdown-divider-bg:            #e5e5e5;

// ** Dropdown link text color.
@dropdown-link-color:            @gray-dark;
// ** Hover color for dropdown links.
@dropdown-link-hover-color:      #fff;
// ** Hover background for dropdown links.
@dropdown-link-hover-bg:         @component-active-bg;

// ** Active dropdown menu item text color.
@dropdown-link-active-color:     #fff;
// ** Active dropdown menu item background color.
@dropdown-link-active-bg:        @component-active-bg;

// ** Disabled dropdown menu item background color.
@dropdown-link-disabled-color:   @bs-gray-light;

// ** Text color for headers within dropdown menus.
@dropdown-header-color:          @bs-gray-light;

// ** Deprecated `@dropdown-caret-color` as of v3.1.0
@dropdown-caret-color:           #000;


//-- Z-index master list
//
// Warning: Avoid customizing these values. They're used for a bird's eye view
// of components dependent on the z-axis and are designed to all work together.
//
// Note: These variables are not generated into the Customizer.

@zindex-navbar:            1000;
@zindex-dropdown:          1000;
@zindex-popover:           1060;
@zindex-tooltip:           1070;
@zindex-navbar-fixed:      1030;
@zindex-modal-background:  1040;
@zindex-modal:             1050;


// == Media queries breakpoints
//
// ## Define the breakpoints at which your layout will change, adapting to different screen sizes.

// Extra small screen / phone
// ** Deprecated `@screen-xs` as of v3.0.1
@screen-xs:                  480px;
// ** Deprecated `@screen-xs-min` as of v3.2.0
@screen-xs-min:              @screen-xs;
// ** Deprecated `@screen-phone` as of v3.0.1
@screen-phone:               @screen-xs-min;

// Small screen / tablet
// ** Deprecated `@screen-sm` as of v3.0.1
@screen-sm:                  768px;
@screen-sm-min:              @screen-sm;
// ** Deprecated `@screen-tablet` as of v3.0.1
@screen-tablet:              @screen-sm-min;

// Medium screen / desktop
// ** Deprecated `@screen-md` as of v3.0.1
@screen-md:                  992px;
@screen-md-min:              @screen-md;
// ** Deprecated `@screen-desktop` as of v3.0.1
@screen-desktop:             @screen-md-min;

// Large screen / wide desktop
// ** Deprecated `@screen-lg` as of v3.0.1
@screen-lg:                  1200px;
@screen-lg-min:              @screen-lg;
// ** Deprecated `@screen-lg-desktop` as of v3.0.1
@screen-lg-desktop:          @screen-lg-min;

// So media queries don't overlap when required, provide a maximum
@screen-xs-max:              (@screen-sm-min - 1);
@screen-sm-max:              (@screen-md-min - 1);
@screen-md-max:              (@screen-lg-min - 1);


// == Grid system
//
// ## Define your custom responsive grid.

// ** Number of columns in the grid.
@grid-columns:              12;
// ** Padding between columns. Gets divided in half for the left and right.
@grid-gutter-width:         20px;
// Navbar collapse
// ** Point at which the navbar becomes uncollapsed.
@grid-float-breakpoint:     @screen-sm-min;
// ** Point at which the navbar begins collapsing.
@grid-float-breakpoint-max: (@grid-float-breakpoint - 1);


// == Container sizes
//
// ## Define the maximum width of `.container` for different screen sizes.

// Small screen / tablet
@container-tablet:             (720px + @grid-gutter-width);
// ** For `@screen-sm-min` and up.
@container-sm:                 @container-tablet;

// Medium screen / desktop
@container-desktop:            (940px + @grid-gutter-width);
// ** For `@screen-md-min` and up.
@container-md:                 @container-desktop;

// Large screen / wide desktop
@container-large-desktop:      (1140px + @grid-gutter-width);
// ** For `@screen-lg-min` and up.
@container-lg:                 @container-large-desktop;


// == Navbar
//
// ##

// Basics of a navbar
@navbar-height:                    50px;
@navbar-margin-bottom:             @line-height-computed;
@navbar-border-radius:             @border-radius-base;
@navbar-padding-horizontal:        floor((@grid-gutter-width / 2));
@navbar-padding-vertical:          ((@navbar-height - @line-height-computed) / 2);
@navbar-collapse-max-height:       340px;

@navbar-default-color:             #fff;
@navbar-default-bg:                @gray-darker;
@navbar-default-border:            darken(@navbar-default-bg, 6.5%);

// Navbar links
@navbar-default-link-color:                #fff;
@navbar-default-link-hover-color:          #fff;
@navbar-default-link-hover-bg:             darken(@navbar-default-bg, 10%);
@navbar-default-link-active-color:         @navbar-default-link-hover-color;
@navbar-default-link-active-bg:            @navbar-default-link-hover-bg;
@navbar-default-link-disabled-color:       #ccc;
@navbar-default-link-disabled-bg:          transparent;

// Navbar brand label
@navbar-default-brand-color:               @navbar-default-link-color;
@navbar-default-brand-hover-color:         #fff;
@navbar-default-brand-hover-bg:            none;

// Navbar toggle
@navbar-default-toggle-hover-bg:           @navbar-default-link-hover-bg;
@navbar-default-toggle-icon-bar-bg:        #fff;
@navbar-default-toggle-border-color:       transparent;


// === Inverted navbar
// Reset inverted navbar basics
@navbar-inverse-color:                      @gray-dark;
@navbar-inverse-bg:                         #fff;
@navbar-inverse-border:                     transparent;

// Inverted navbar links
@navbar-inverse-link-color:                 @gray-dark;
@navbar-inverse-link-hover-color:           @gray-dark;
@navbar-inverse-link-hover-bg:              darken(@navbar-inverse-bg, 10%);
@navbar-inverse-link-active-color:          @navbar-inverse-link-hover-color;
@navbar-inverse-link-active-bg:             @navbar-inverse-link-hover-bg;
@navbar-inverse-link-disabled-color:        @gray-lighter;
@navbar-inverse-link-disabled-bg:           transparent;

// Inverted navbar brand label
@navbar-inverse-brand-color:                @navbar-inverse-link-color;
@navbar-inverse-brand-hover-color:          @gray-darker;
@navbar-inverse-brand-hover-bg:             none;

// Inverted navbar toggle
@navbar-inverse-toggle-hover-bg:            @navbar-inverse-link-hover-bg;
@navbar-inverse-toggle-icon-bar-bg:         #fff;
@navbar-inverse-toggle-border-color:        transparent;


// == Navs
//
// ##

// === Shared nav styles
@nav-link-padding:                          10px 15px;
@nav-link-hover-bg:                         @gray-lighter;

@nav-disabled-link-color:                   @bs-gray-light;
@nav-disabled-link-hover-color:             @bs-gray-light;

// == Tabs
@nav-tabs-border-color:                     #bbb;

@nav-tabs-link-hover-border-color:          @gray-lighter;

@nav-tabs-active-link-hover-bg:             @body-bg;
@nav-tabs-active-link-hover-color:          @bs-gray;
@nav-tabs-active-link-hover-border-color:   #bbb;

@nav-tabs-justified-link-border-color:            #bbb;
@nav-tabs-justified-active-link-border-color:     @body-bg;

// == Pills
@nav-pills-border-radius:                   @border-radius-base;
@nav-pills-active-link-hover-bg:            @component-active-bg;
@nav-pills-active-link-hover-color:         @component-active-color;


// == Pagination
//
// ##

@pagination-color:                     @link-color;
@pagination-bg:                        #fff;
@pagination-border:                    #ddd;

@pagination-hover-color:               @link-hover-color;
@pagination-hover-bg:                  @gray-lighter;
@pagination-hover-border:              #ddd;

@pagination-active-color:              @bs-gray-light;
@pagination-active-bg:                 #f5f5f5;
@pagination-active-border:             #ddd;

@pagination-disabled-color:            @bs-gray-light;
@pagination-disabled-bg:               #fff;
@pagination-disabled-border:           #ddd;


// == Pager
//
// ##

@pager-bg:                             @pagination-bg;
@pager-border:                         @pagination-border;
@pager-border-radius:                  @border-radius-base;

@pager-hover-bg:                       @pagination-hover-bg;

@pager-active-bg:                      @pagination-active-bg;
@pager-active-color:                   @pagination-active-color;

@pager-disabled-color:                 @bs-gray-light;


// == Jumbotron
//
// ##

@jumbotron-padding:              30px;
@jumbotron-color:                inherit;
@jumbotron-bg:                   @gray-lighter;
@jumbotron-heading-color:        inherit;
@jumbotron-font-size:            ceil((@font-size-base * 1.5));
@jumbotron-heading-font-size:    ceil((@font-size-base * 4.5));


// == Form states and alerts
//
// ## Define colors for form feedback states and, by default, alerts.

@state-success-text:             darken(@brand-success, 20%);
@state-success-bg:               lighten(@brand-success, 35%);
@state-success-border:           darken(spin(@state-success-bg, -10), 5%);

@state-info-text:                darken(@brand-info, 22%);
@state-info-bg:                  lighten(@brand-info, 20%);
@state-info-border:              darken(spin(@state-info-bg, -10), 7%);

@state-warning-text:             darken(@brand-warning, 30%);
@state-warning-bg:               lighten(@brand-warning, 20%);
@state-warning-border:           darken(spin(@state-warning-bg, -10), 3%);

@state-danger-text:              darken(@brand-danger, 25%);
@state-danger-bg:                lighten(@brand-danger, 22%);
@state-danger-border:            darken(spin(@state-danger-bg, -10), 3%);


// == Tooltips
//
// ##

// ** Tooltip max width
@tooltip-max-width:           200px;
// ** Tooltip text color
@tooltip-color:               #fff;
// ** Tooltip background color
@tooltip-bg:                  #000;
@tooltip-opacity:             .9;

// ** Tooltip arrow width
@tooltip-arrow-width:         5px;
// ** Tooltip arrow color
@tooltip-arrow-color:         @tooltip-bg;


// == Popovers
//
// ##

// ** Popover body background color
@popover-bg:                          #fff;
// ** Popover maximum width
@popover-max-width:                   276px;
// ** Popover border color
@popover-border-color:                rgba(0,0,0,.2);
// ** Popover fallback border color
@popover-fallback-border-color:       #ccc;

// ** Popover title background color
@popover-title-bg:                    darken(@popover-bg, 3%);

// ** Popover arrow width
@popover-arrow-width:                 10px;
// ** Popover arrow color
@popover-arrow-color:                 @popover-bg;

// ** Popover outer arrow width
@popover-arrow-outer-width:           (@popover-arrow-width + 1);
// ** Popover outer arrow color
@popover-arrow-outer-color:           fadein(@popover-border-color, 5%);
// ** Popover outer arrow fallback color
@popover-arrow-outer-fallback-color:  darken(@popover-fallback-border-color, 20%);


// == Labels
//
// ##

// ** Default label background color
@label-default-bg:            @bs-gray-light;
// ** Primary label background color
@label-primary-bg:            @brand-primary;
// ** Success label background color
@label-success-bg:            @brand-success;
// ** Info label background color
@label-info-bg:               @brand-info;
// ** Warning label background color
@label-warning-bg:            @brand-warning;
// ** Danger label background color
@label-danger-bg:             @brand-danger;

// ** Default label text color
@label-color:                 #fff;
// ** Default text color of a linked label
@label-link-hover-color:      #fff;


// == Modals
//
// ##

// ** Padding applied to the modal body
@modal-inner-padding:         20px;

// ** Padding applied to the modal title
@modal-title-padding:         15px;
// ** Modal title line-height
@modal-title-line-height:     @line-height-base;

// ** Background color of modal content area
@modal-content-bg:                             #fff;
// ** Modal content border color
@modal-content-border-color:                   transparent;
// ** Modal content border color **for IE8**
@modal-content-fallback-border-color:          #999;

// ** Modal backdrop background color
@modal-backdrop-bg:           #000;
// ** Modal backdrop opacity
@modal-backdrop-opacity:      .5;
// ** Modal header border color
@modal-header-border-color:   #e5e5e5;
// ** Modal footer border color
@modal-footer-border-color:   @modal-header-border-color;

@modal-lg:                    900px;
@modal-md:                    600px;
@modal-sm:                    300px;


// == Alerts
//
// ## Define alert colors, border radius, and padding.

@alert-padding:               15px;
@alert-border-radius:         @border-radius-base;
@alert-link-font-weight:      bold;

@alert-success-bg:            @state-success-bg;
@alert-success-text:          @state-success-text;
@alert-success-border:        @state-success-border;

@alert-info-bg:               @state-info-bg;
@alert-info-text:             @state-info-text;
@alert-info-border:           @state-info-border;

@alert-warning-bg:            @state-warning-bg;
@alert-warning-text:          @state-warning-text;
@alert-warning-border:        @state-warning-border;

@alert-danger-bg:             @state-danger-bg;
@alert-danger-text:           @state-danger-text;
@alert-danger-border:         @state-danger-border;


// == Progress bars
//
// ##

// ** Background color of the whole progress component
@progress-bg:                 #ccc;
// ** Progress bar text color
@progress-bar-color:          #fff;
// ** Variable for setting rounded corners on progress bar.
@progress-border-radius:      @border-radius-base;

// ** Default progress bar color
@progress-bar-bg:             @brand-primary;
// ** Success progress bar color
@progress-bar-success-bg:     @brand-success;
// ** Warning progress bar color
@progress-bar-warning-bg:     @brand-warning;
// ** Danger progress bar color
@progress-bar-danger-bg:      @brand-danger;
// ** Info progress bar color
@progress-bar-info-bg:        @brand-info;


// == List group
//
// ##

// ** Background color on `.list-group-item`
@list-group-bg:                 #fff;
// ** `.list-group-item` border color
@list-group-border:             #ddd;
// ** List group border radius
@list-group-border-radius:      @border-radius-base;

// ** Background color of single list items on hover
@list-group-hover-bg:           #f5f5f5;
// ** Text color of active list items
@list-group-active-color:       @component-active-color;
// ** Background color of active list items
@list-group-active-bg:          @component-active-bg;
// ** Border color of active list elements
@list-group-active-border:      @list-group-border;
// ** Text color for content within active list items
@list-group-active-text-color:  lighten(@list-group-active-bg, 40%);

// ** Text color of disabled list items
@list-group-disabled-color:      @bs-gray-light;
// ** Background color of disabled list items
@list-group-disabled-bg:         @gray-lighter;
// ** Text color for content within disabled list items
@list-group-disabled-text-color: @list-group-disabled-color;

@list-group-link-color:         #555;
@list-group-link-hover-color:   @list-group-link-color;
@list-group-link-heading-color: #333;


// == Panels
//
// ##

@panel-bg:                    #fff;
@panel-body-padding:          15px;
@panel-heading-padding:       10px 15px;
@panel-footer-padding:        @panel-heading-padding;
@panel-border-radius:         @border-radius-base;

// ** Border color for elements within panels
@panel-inner-border:          #ddd;
@panel-footer-bg:             #f5f5f5;

@panel-default-text:          @gray-dark;
@panel-default-border:        transparent;
@panel-default-heading-bg:    #fff;

@panel-primary-text:          #fff;
@panel-primary-border:        transparent;
@panel-primary-heading-bg:    @brand-primary;

@panel-success-text:          @state-success-text;
@panel-success-border:        transparent;
@panel-success-heading-bg:    @state-success-bg;

@panel-info-text:             @state-info-text;
@panel-info-border:           transparent;
@panel-info-heading-bg:       @state-info-bg;

@panel-warning-text:          @state-warning-text;
@panel-warning-border:        transparent;
@panel-warning-heading-bg:    @state-warning-bg;

@panel-danger-text:           @state-danger-text;
@panel-danger-border:         transparent;
@panel-danger-heading-bg:     @state-danger-bg;


// == Thumbnails
//
// ##

// ** Padding around the thumbnail image
@thumbnail-padding:           4px;
// ** Thumbnail background color
@thumbnail-bg:                @body-bg;
// ** Thumbnail border color
@thumbnail-border:            #ddd;
// ** Thumbnail border radius
@thumbnail-border-radius:     @border-radius-base;

// ** Custom text color for thumbnail captions
@thumbnail-caption-color:     @text-color;
// ** Padding around the thumbnail caption
@thumbnail-caption-padding:   9px;


// == Wells
//
// ##

@well-bg:                     #f5f5f5;
@well-border:                 darken(@well-bg, 7%);


// == Badges
//
// ##

@badge-color:                 #fff;
// ** Linked badge text color on hover
@badge-link-hover-color:      #fff;
@badge-bg:                    @brand-primary;

// ** Badge text color in active nav link
@badge-active-color:          @link-color;
// ** Badge background color in active nav link
@badge-active-bg:             #fff;

@badge-font-weight:           bold;
@badge-line-height:           1;
@badge-border-radius:         10px;


// == Breadcrumbs
//
// ##

@breadcrumb-padding-vertical:   8px;
@breadcrumb-padding-horizontal: 15px;
// ** Breadcrumb background color
@breadcrumb-bg:                 #f5f5f5;
// ** Breadcrumb text color
@breadcrumb-color:              #ccc;
// ** Text color of current page in the breadcrumb
@breadcrumb-active-color:       @bs-gray-light;
// ** Textual separator for between breadcrumb elements
@breadcrumb-separator:          "/";


// == Carousel
//
// ##

@carousel-text-shadow:                        0 1px 2px rgba(0,0,0,.6);

@carousel-control-color:                      #fff;
@carousel-control-width:                      15%;
@carousel-control-opacity:                    .5;
@carousel-control-font-size:                  20px;

@carousel-indicator-active-bg:                #fff;
@carousel-indicator-border-color:             #fff;

@carousel-caption-color:                      #fff;


// == Close
//
// ##

@close-font-weight:           bold;
@close-color:                 #fff;
@close-text-shadow:           0 1px 0 #fff;


// == Code
//
// ##

@code-color:                  #c7254e;
@code-bg:                     #f9f2f4;

@kbd-color:                   #fff;
@kbd-bg:                      #333;

@pre-bg:                      #f5f5f5;
@pre-color:                   @gray-dark;
@pre-border-color:            #ccc;
@pre-scrollable-max-height:   340px;


// == Type
//
// ##

// ** Horizontal offset for forms and lists.
@component-offset-horizontal: 180px;
// ** Text muted color
@text-muted:                  @bs-gray-light;
// ** Abbreviations and acronyms border color
@abbr-border-color:           @bs-gray-light;
// ** Headings small color
@headings-small-color:        @bs-gray-light;
// ** Blockquote small color
@blockquote-small-color:      @bs-gray-light;
// ** Blockquote font size
@blockquote-font-size:        (@font-size-base * 1.25);
// ** Blockquote border color
@blockquote-border-color:     @gray-lighter;
// ** Page header border color
@page-header-border-color:    @gray-lighter;
// ** Width of horizontal description list titles
@dl-horizontal-offset:        @component-offset-horizontal;
// ** Point at which .dl-horizontal becomes horizontal
@dl-horizontal-breakpoint:    @grid-float-breakpoint;
// ** Horizontal line color.
@hr-border:                   @gray-lighter;<|MERGE_RESOLUTION|>--- conflicted
+++ resolved
@@ -42,15 +42,9 @@
 //
 // ## Settings for some of the most global styles.
 
-<<<<<<< HEAD
-//** Background color for `<body>`.
-@body-bg:               #f4f4f4;
-//** Global text color on `<body>`.
-=======
 // ** Background color for `<body>`.
 @body-bg:               #f5f5f5;
 // ** Global text color on `<body>`.
->>>>>>> 478e445a
 @text-color:            @gray-dark;
 
 // ** Global textual link color.
