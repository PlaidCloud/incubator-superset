# Licensed to the Apache Software Foundation (ASF) under one
# or more contributor license agreements.  See the NOTICE file
# distributed with this work for additional information
# regarding copyright ownership.  The ASF licenses this file
# to you under the Apache License, Version 2.0 (the
# "License"); you may not use this file except in compliance
# with the License.  You may obtain a copy of the License at
#
#   http://www.apache.org/licenses/LICENSE-2.0
#
# Unless required by applicable law or agreed to in writing,
# software distributed under the License is distributed on an
# "AS IS" BASIS, WITHOUT WARRANTIES OR CONDITIONS OF ANY
# KIND, either express or implied.  See the License for the
# specific language governing permissions and limitations
# under the License.
# pylint: disable=R
import logging
from datetime import datetime, timedelta
from typing import Any, Dict, List, NamedTuple, Optional, Union

from flask_babel import gettext as _
from pandas import DataFrame

from superset import app, db
from superset.connectors.base.models import BaseDatasource
from superset.connectors.connector_registry import ConnectorRegistry
from superset.exceptions import QueryObjectValidationError
from superset.typing import Metric, OrderBy
from superset.utils import pandas_postprocessing
from superset.utils.core import (
    ChartDataResultType,
    DatasourceDict,
    DTTM_ALIAS,
    find_duplicates,
    get_metric_names,
    is_adhoc_metric,
    json_int_dttm_ser,
)
from superset.utils.date_parser import get_since_until, parse_human_timedelta
from superset.utils.hashing import md5_sha_from_dict
from superset.views.utils import get_time_range_endpoints

config = app.config
logger = logging.getLogger(__name__)

# TODO: Type Metrics dictionary with TypedDict when it becomes a vanilla python type
#  https://github.com/python/mypy/issues/5288


class DeprecatedField(NamedTuple):
    old_name: str
    new_name: str


DEPRECATED_FIELDS = (
    DeprecatedField(old_name="granularity_sqla", new_name="granularity"),
)

DEPRECATED_EXTRAS_FIELDS = (
    DeprecatedField(old_name="where", new_name="where"),
    DeprecatedField(old_name="having", new_name="having"),
    DeprecatedField(old_name="having_filters", new_name="having_druid"),
    DeprecatedField(old_name="druid_time_origin", new_name="druid_time_origin"),
)


class QueryObject:
    """
    The query object's schema matches the interfaces of DB connectors like sqla
    and druid. The query objects are constructed on the client.
    """

    annotation_layers: List[Dict[str, Any]]
<<<<<<< HEAD
=======
    applied_time_extras: Dict[str, str]
    apply_fetch_values_predicate: bool
>>>>>>> 87a895cc
    granularity: Optional[str]
    from_dttm: Optional[datetime]
    to_dttm: Optional[datetime]
    is_timeseries: bool
    time_shift: Optional[timedelta]
    groupby: List[str]
    metrics: Optional[List[Metric]]
    row_limit: int
    row_offset: int
    filter: List[Dict[str, Any]]
    timeseries_limit: int
    timeseries_limit_metric: Optional[Metric]
    order_desc: bool
    extras: Dict[str, Any]
    columns: List[str]
    orderby: List[OrderBy]
    post_processing: List[Dict[str, Any]]
    datasource: Optional[BaseDatasource]
    result_type: Optional[ChartDataResultType]
    is_rowcount: bool

    def __init__(
        self,
<<<<<<< HEAD
        annotation_layers: Optional[List[Dict[str, Any]]] = None,
=======
        datasource: Optional[DatasourceDict] = None,
        result_type: Optional[ChartDataResultType] = None,
        annotation_layers: Optional[List[Dict[str, Any]]] = None,
        applied_time_extras: Optional[Dict[str, str]] = None,
        apply_fetch_values_predicate: bool = False,
>>>>>>> 87a895cc
        granularity: Optional[str] = None,
        metrics: Optional[List[Union[Dict[str, Any], str]]] = None,
        groupby: Optional[List[str]] = None,
        filters: Optional[List[Dict[str, Any]]] = None,
        time_range: Optional[str] = None,
        time_shift: Optional[str] = None,
        is_timeseries: Optional[bool] = None,
        timeseries_limit: int = 0,
        row_limit: Optional[int] = None,
        row_offset: Optional[int] = None,
        timeseries_limit_metric: Optional[Metric] = None,
        order_desc: bool = True,
        extras: Optional[Dict[str, Any]] = None,
        columns: Optional[List[str]] = None,
        orderby: Optional[List[OrderBy]] = None,
        post_processing: Optional[List[Optional[Dict[str, Any]]]] = None,
        is_rowcount: bool = False,
        **kwargs: Any,
    ):
<<<<<<< HEAD
        annotation_layers = annotation_layers or []
        metrics = metrics or []
        extras = extras or {}
        is_sip_38 = is_feature_enabled("SIP_38_VIZ_REARCHITECTURE")
        self.annotation_layers = annotation_layers
=======
        columns = columns or []
        groupby = groupby or []
        extras = extras or {}
        annotation_layers = annotation_layers or []

        self.is_rowcount = is_rowcount
        self.datasource = None
        if datasource:
            self.datasource = ConnectorRegistry.get_datasource(
                str(datasource["type"]), int(datasource["id"]), db.session
            )
        self.result_type = result_type
        self.apply_fetch_values_predicate = apply_fetch_values_predicate or False
        self.annotation_layers = [
            layer
            for layer in annotation_layers
            # formula annotations don't affect the payload, hence can be dropped
            if layer["annotationType"] != "FORMULA"
        ]
        self.applied_time_extras = applied_time_extras or {}
>>>>>>> 87a895cc
        self.granularity = granularity
        self.from_dttm, self.to_dttm = get_since_until(
            relative_start=extras.get(
                "relative_start", config["DEFAULT_RELATIVE_START_TIME"]
            ),
            relative_end=extras.get(
                "relative_end", config["DEFAULT_RELATIVE_END_TIME"]
            ),
            time_range=time_range,
            time_shift=time_shift,
        )
        # is_timeseries is True if time column is in either columns or groupby
        # (both are dimensions)
        self.is_timeseries = (
            is_timeseries
            if is_timeseries is not None
            else DTTM_ALIAS in columns + groupby
        )
        self.time_range = time_range
        self.time_shift = parse_human_timedelta(time_shift)
        self.post_processing = [
            post_proc for post_proc in post_processing or [] if post_proc
        ]

        # Support metric reference/definition in the format of
        #   1. 'metric_name'   - name of predefined metric
        #   2. { label: 'label_name' }  - legacy format for a predefined metric
        #   3. { expressionType: 'SIMPLE' | 'SQL', ... } - adhoc metric
        self.metrics = metrics and [
            x
            if isinstance(x, str) or is_adhoc_metric(x)
            else x["label"]  # type: ignore
            for x in metrics
        ]

        self.row_limit = config["ROW_LIMIT"] if row_limit is None else row_limit
        self.row_offset = row_offset or 0
        self.filter = filters or []
        self.timeseries_limit = timeseries_limit
        self.timeseries_limit_metric = timeseries_limit_metric
        self.order_desc = order_desc
        self.extras = extras

        if config["SIP_15_ENABLED"]:
            self.extras["time_range_endpoints"] = get_time_range_endpoints(
                form_data=self.extras
            )

        self.columns = columns
        self.groupby = groupby or []
        self.orderby = orderby or []

        # rename deprecated fields
        for field in DEPRECATED_FIELDS:
            if field.old_name in kwargs:
                logger.warning(
                    "The field `%s` is deprecated, please use `%s` instead.",
                    field.old_name,
                    field.new_name,
                )
                value = kwargs[field.old_name]
                if value:
                    if hasattr(self, field.new_name):
                        logger.warning(
                            "The field `%s` is already populated, "
                            "replacing value with contents from `%s`.",
                            field.new_name,
                            field.old_name,
                        )
                    setattr(self, field.new_name, value)

        # move deprecated extras fields to extras
        for field in DEPRECATED_EXTRAS_FIELDS:
            if field.old_name in kwargs:
                logger.warning(
                    "The field `%s` is deprecated and should "
                    "be passed to `extras` via the `%s` property.",
                    field.old_name,
                    field.new_name,
                )
                value = kwargs[field.old_name]
                if value:
                    if hasattr(self.extras, field.new_name):
                        logger.warning(
                            "The field `%s` is already populated in "
                            "`extras`, replacing value with contents "
                            "from `%s`.",
                            field.new_name,
                            field.old_name,
                        )
                    self.extras[field.new_name] = value

    @property
    def metric_names(self) -> List[str]:
        """Return metrics names (labels), coerce adhoc metrics to strings."""
        return get_metric_names(self.metrics or [])

    @property
    def column_names(self) -> List[str]:
        """Return column names (labels). Reserved for future adhoc calculated
        columns."""
        return self.columns

    def validate(
        self, raise_exceptions: Optional[bool] = True
    ) -> Optional[QueryObjectValidationError]:
        """Validate query object"""
        error: Optional[QueryObjectValidationError] = None
        all_labels = self.metric_names + self.column_names
        if len(set(all_labels)) < len(all_labels):
            dup_labels = find_duplicates(all_labels)
            error = QueryObjectValidationError(
                _(
                    "Duplicate column/metric labels: %(labels)s. Please make "
                    "sure all columns and metrics have a unique label.",
                    labels=", ".join(f'"{x}"' for x in dup_labels),
                )
            )
        if error and raise_exceptions:
            raise error
        return error

    def to_dict(self) -> Dict[str, Any]:
        query_object_dict = {
            "apply_fetch_values_predicate": self.apply_fetch_values_predicate,
            "granularity": self.granularity,
            "groupby": self.groupby,
            "from_dttm": self.from_dttm,
            "to_dttm": self.to_dttm,
            "is_rowcount": self.is_rowcount,
            "is_timeseries": self.is_timeseries,
            "metrics": self.metrics,
            "row_limit": self.row_limit,
            "row_offset": self.row_offset,
            "filter": self.filter,
            "timeseries_limit": self.timeseries_limit,
            "timeseries_limit_metric": self.timeseries_limit_metric,
            "order_desc": self.order_desc,
            "extras": self.extras,
            "columns": self.columns,
            "orderby": self.orderby,
        }
        return query_object_dict

    def cache_key(self, **extra: Any) -> str:
        """
        The cache key is made out of the key/values from to_dict(), plus any
        other key/values in `extra`
        We remove datetime bounds that are hard values, and replace them with
        the use-provided inputs to bounds, which may be time-relative (as in
        "5 days ago" or "now").
        """
        cache_dict = self.to_dict()
        cache_dict.update(extra)

        # TODO: the below KVs can all be cleaned up and moved to `to_dict()` at some
        #  predetermined point in time when orgs are aware that the previously
        #  chached results will be invalidated.
        if not self.apply_fetch_values_predicate:
            del cache_dict["apply_fetch_values_predicate"]
        if self.datasource:
            cache_dict["datasource"] = self.datasource.uid
        if self.result_type:
            cache_dict["result_type"] = self.result_type
        if self.time_range:
            cache_dict["time_range"] = self.time_range
        if self.post_processing:
            cache_dict["post_processing"] = self.post_processing

        for k in ["from_dttm", "to_dttm"]:
            del cache_dict[k]

        annotation_fields = [
            "annotationType",
            "descriptionColumns",
            "intervalEndColumn",
            "name",
            "overrides",
            "sourceType",
            "timeColumn",
            "titleColumn",
            "value",
        ]
        annotation_layers = [
            {field: layer[field] for field in annotation_fields if field in layer}
            for layer in self.annotation_layers
        ]
        # only add to key if there are annotations present that affect the payload
        if annotation_layers:
            cache_dict["annotation_layers"] = annotation_layers

        return md5_sha_from_dict(cache_dict, default=json_int_dttm_ser, ignore_nan=True)

    def exec_post_processing(self, df: DataFrame) -> DataFrame:
        """
        Perform post processing operations on DataFrame.

        :param df: DataFrame returned from database model.
        :return: new DataFrame to which all post processing operations have been
                 applied
        :raises QueryObjectValidationError: If the post processing operation
                 is incorrect
        """
        for post_process in self.post_processing:
            operation = post_process.get("operation")
            if not operation:
                raise QueryObjectValidationError(
                    _("`operation` property of post processing object undefined")
                )
            if not hasattr(pandas_postprocessing, operation):
                raise QueryObjectValidationError(
                    _(
                        "Unsupported post processing operation: %(operation)s",
                        type=operation,
                    )
                )
            options = post_process.get("options", {})
            df = getattr(pandas_postprocessing, operation)(df, **options)
        return df<|MERGE_RESOLUTION|>--- conflicted
+++ resolved
@@ -72,11 +72,8 @@
     """
 
     annotation_layers: List[Dict[str, Any]]
-<<<<<<< HEAD
-=======
     applied_time_extras: Dict[str, str]
     apply_fetch_values_predicate: bool
->>>>>>> 87a895cc
     granularity: Optional[str]
     from_dttm: Optional[datetime]
     to_dttm: Optional[datetime]
@@ -100,15 +97,11 @@
 
     def __init__(
         self,
-<<<<<<< HEAD
-        annotation_layers: Optional[List[Dict[str, Any]]] = None,
-=======
         datasource: Optional[DatasourceDict] = None,
         result_type: Optional[ChartDataResultType] = None,
         annotation_layers: Optional[List[Dict[str, Any]]] = None,
         applied_time_extras: Optional[Dict[str, str]] = None,
         apply_fetch_values_predicate: bool = False,
->>>>>>> 87a895cc
         granularity: Optional[str] = None,
         metrics: Optional[List[Union[Dict[str, Any], str]]] = None,
         groupby: Optional[List[str]] = None,
@@ -128,13 +121,6 @@
         is_rowcount: bool = False,
         **kwargs: Any,
     ):
-<<<<<<< HEAD
-        annotation_layers = annotation_layers or []
-        metrics = metrics or []
-        extras = extras or {}
-        is_sip_38 = is_feature_enabled("SIP_38_VIZ_REARCHITECTURE")
-        self.annotation_layers = annotation_layers
-=======
         columns = columns or []
         groupby = groupby or []
         extras = extras or {}
@@ -155,7 +141,6 @@
             if layer["annotationType"] != "FORMULA"
         ]
         self.applied_time_extras = applied_time_extras or {}
->>>>>>> 87a895cc
         self.granularity = granularity
         self.from_dttm, self.to_dttm = get_since_until(
             relative_start=extras.get(
