# Licensed to the Apache Software Foundation (ASF) under one
# or more contributor license agreements.  See the NOTICE file
# distributed with this work for additional information
# regarding copyright ownership.  The ASF licenses this file
# to you under the Apache License, Version 2.0 (the
# "License"); you may not use this file except in compliance
# with the License.  You may obtain a copy of the License at
#
#   http://www.apache.org/licenses/LICENSE-2.0
#
# Unless required by applicable law or agreed to in writing,
# software distributed under the License is distributed on an
# "AS IS" BASIS, WITHOUT WARRANTIES OR CONDITIONS OF ANY
# KIND, either express or implied.  See the License for the
# specific language governing permissions and limitations
# under the License.
import json
from typing import Any, Dict, Hashable, List, Optional, Type

from flask_appbuilder.security.sqla.models import User
from sqlalchemy import and_, Boolean, Column, Integer, String, Text
from sqlalchemy.ext.declarative import declared_attr
from sqlalchemy.orm import foreign, Query, relationship

from superset.constants import NULL_STRING
from superset.models.helpers import AuditMixinNullable, ImportMixin, QueryResult
from superset.models.slice import Slice
from superset.typing import FilterValue, FilterValues
from superset.utils import core as utils

METRIC_FORM_DATA_PARAMS = [
    "metric",
    "metrics",
    "metric_2",
    "percent_metrics",
    "secondary_metric",
    "size",
    "timeseries_limit_metric",
    "x",
    "y",
]

COLUMN_FORM_DATA_PARAMS = [
    "all_columns",
    "all_columns_x",
    "columns",
    "entity",
    "groupby",
    "order_by_cols",
    "series",
]


class BaseDatasource(
    AuditMixinNullable, ImportMixin
):  # pylint: disable=too-many-public-methods
    """A common interface to objects that are queryable
    (tables and datasources)"""

    # ---------------------------------------------------------------
    # class attributes to define when deriving BaseDatasource
    # ---------------------------------------------------------------
    __tablename__: Optional[str] = None  # {connector_name}_datasource
    type: Optional[  # datasoure type, str to be defined when deriving this class
        str
    ] = None
    baselink: Optional[str] = None  # url portion pointing to ModelView endpoint
    column_class: Optional[Type] = None  # link to derivative of BaseColumn
    metric_class: Optional[Type] = None  # link to derivative of BaseMetric
    owner_class: Optional[User] = None

    # Used to do code highlighting when displaying the query in the UI
    query_language: Optional[str] = None

    name = None  # can be a Column or a property pointing to one

    # ---------------------------------------------------------------

    # Columns
    id = Column(Integer, primary_key=True)
    description = Column(Text)
    default_endpoint = Column(Text)
    is_featured = Column(Boolean, default=False)  # TODO deprecating
    filter_select_enabled = Column(Boolean, default=False)
    offset = Column(Integer, default=0)
    cache_timeout = Column(Integer)
    params = Column(String(1000))
    perm = Column(String(1000))
    schema_perm = Column(String(1000))

    sql: Optional[str] = None
    owners: List[User]
    update_from_object_fields: List[str]

    @declared_attr
    def slices(self):
        return relationship(
            "Slice",
            primaryjoin=lambda: and_(
                foreign(Slice.datasource_id) == self.id,
                foreign(Slice.datasource_type) == self.type,
            ),
        )

    # placeholder for a relationship to a derivative of BaseColumn
    columns: List[Any] = []
    # placeholder for a relationship to a derivative of BaseMetric
    metrics: List[Any] = []

    @property
    def uid(self) -> str:
        """Unique id across datasource types"""
        return f"{self.id}__{self.type}"

    @property
    def column_names(self) -> List[str]:
        return sorted([c.column_name for c in self.columns], key=lambda x: x or "")

    @property
    def columns_types(self) -> Dict:
        return {c.column_name: c.type for c in self.columns}

    @property
    def main_dttm_col(self) -> str:
        return "timestamp"

    @property
    def datasource_name(self):
        raise NotImplementedError()

    @property
    def connection(self) -> Optional[str]:
        """String representing the context of the Datasource"""
        return None

    @property
    def schema(self) -> Optional[str]:
        """String representing the schema of the Datasource (if it applies)"""
        return None

    @property
    def filterable_column_names(self) -> List[str]:
        return sorted([c.column_name for c in self.columns if c.filterable])

    @property
    def dttm_cols(self) -> List:
        return []

    @property
    def url(self) -> str:
        return "/{}/edit/{}".format(self.baselink, self.id)

    @property
    def explore_url(self) -> str:
        if self.default_endpoint:
            return self.default_endpoint
        return f"/superset/explore/{self.type}/{self.id}/"

    @property
    def column_formats(self) -> Dict[str, Optional[str]]:
        return {m.metric_name: m.d3format for m in self.metrics if m.d3format}

    def add_missing_metrics(self, metrics: List["BaseMetric"]) -> None:
        existing_metrics = {m.metric_name for m in self.metrics}
        for metric in metrics:
            if metric.metric_name not in existing_metrics:
                metric.table_id = self.id
                self.metrics.append(metric)

    @property
    def short_data(self) -> Dict[str, Any]:
        """Data representation of the datasource sent to the frontend"""
        return {
            "edit_url": self.url,
            "id": self.id,
            "uid": self.uid,
            "schema": self.schema,
            "name": self.name,
            "type": self.type,
            "connection": self.connection,
            "creator": str(self.created_by),
        }

    @property
    def select_star(self):
        pass

    @property
    def data(self) -> Dict[str, Any]:
        """Data representation of the datasource sent to the frontend"""
        order_by_choices = []
        # self.column_names return sorted column_names
        for column_name in self.column_names:
            column_name = str(column_name or "")
            order_by_choices.append(
                (json.dumps([column_name, True]), column_name + " [asc]")
            )
            order_by_choices.append(
                (json.dumps([column_name, False]), column_name + " [desc]")
            )

        verbose_map = {"__timestamp": "Time"}
        verbose_map.update(
            {o.metric_name: o.verbose_name or o.metric_name for o in self.metrics}
        )
        verbose_map.update(
            {o.column_name: o.verbose_name or o.column_name for o in self.columns}
        )
        return {
            # simple fields
            "id": self.id,
            "column_formats": self.column_formats,
            "description": self.description,
            "database": self.database.data,  # pylint: disable=no-member
            "default_endpoint": self.default_endpoint,
            "filter_select": self.filter_select_enabled,  # TODO deprecate
            "filter_select_enabled": self.filter_select_enabled,
            "name": self.name,
            "datasource_name": self.datasource_name,
            "type": self.type,
            "schema": self.schema,
            "offset": self.offset,
            "cache_timeout": self.cache_timeout,
            "params": self.params,
            "perm": self.perm,
            "edit_url": self.url,
            # sqla-specific
            "sql": self.sql,
            # one to many
            "columns": [o.data for o in self.columns],
            "metrics": [o.data for o in self.metrics],
            # TODO deprecate, move logic to JS
            "order_by_choices": order_by_choices,
            "owners": [owner.id for owner in self.owners],
            "verbose_map": verbose_map,
            "select_star": self.select_star,
        }

    def data_for_slices(self, slices: List[Slice]) -> Dict[str, Any]:
        """
        The representation of the datasource containing only the required data
        to render the provided slices.

        Used to reduce the payload when loading a dashboard.
        """
        data = self.data
        metric_names = set()
        column_names = set()
        for slc in slices:
            form_data = slc.form_data

            # pull out all required metrics from the form_data
            for param in METRIC_FORM_DATA_PARAMS:
                for metric in utils.get_iterable(form_data.get(param) or []):
                    metric_names.add(utils.get_metric_name(metric))

                    if utils.is_adhoc_metric(metric):
                        column_names.add(
                            (metric.get("column") or {}).get("column_name")
                        )

            # pull out all required columns from the form_data
            for filter_ in form_data.get("adhoc_filters") or []:
                if filter_["clause"] == "WHERE" and filter_.get("subject"):
                    column_names.add(filter_.get("subject"))

            for param in COLUMN_FORM_DATA_PARAMS:
                for column in utils.get_iterable(form_data.get(param) or []):
                    column_names.add(column)

        filtered_metrics = [
            metric
            for metric in data["metrics"]
            if metric["metric_name"] in metric_names
        ]

        filtered_columns = [
            column
            for column in data["columns"]
            if column["column_name"] in column_names
        ]

        del data["description"]
        data.update({"metrics": filtered_metrics})
        data.update({"columns": filtered_columns})
        verbose_map = {"__timestamp": "Time"}
        verbose_map.update(
            {
                metric["metric_name"]: metric["verbose_name"] or metric["metric_name"]
                for metric in filtered_metrics
            }
        )
        verbose_map.update(
            {
                column["column_name"]: column["verbose_name"] or column["column_name"]
                for column in filtered_columns
            }
        )
        data["verbose_map"] = verbose_map

        return data

    @staticmethod
    def filter_values_handler(
        values: Optional[FilterValues],
        target_column_is_numeric: bool = False,
        is_list_target: bool = False,
    ) -> Optional[FilterValues]:
        if values is None:
            return None

        def handle_single_value(value: Optional[FilterValue]) -> Optional[FilterValue]:
            # backward compatibility with previous <select> components
            if isinstance(value, str):
                value = value.strip("\t\n'\"")
                if target_column_is_numeric:
                    # For backwards compatibility and edge cases
                    # where a column data type might have changed
                    value = utils.cast_to_num(value)
                if value == NULL_STRING:
                    return None
                elif value == "<empty string>":
                    return ""
            return value

        if isinstance(values, (list, tuple)):
            values = [handle_single_value(v) for v in values]  # type: ignore
        else:
            values = handle_single_value(values)
        if is_list_target and not isinstance(values, (tuple, list)):
            values = [values]  # type: ignore
        elif not is_list_target and isinstance(values, (tuple, list)):
            if values:
                values = values[0]
            else:
                values = None
        return values

    def external_metadata(self):
        """Returns column information from the external system"""
        raise NotImplementedError()

    def get_query_str(self, query_obj) -> str:
        """Returns a query as a string

        This is used to be displayed to the user so that she/he can
        understand what is taking place behind the scene"""
        raise NotImplementedError()

    def query(self, query_obj) -> QueryResult:
        """Executes the query and returns a dataframe

        query_obj is a dictionary representing Superset's query interface.
        Should return a ``superset.models.helpers.QueryResult``
        """
        raise NotImplementedError()

    def values_for_column(self, column_name: str, limit: int = 10000) -> List:
        """Given a column, returns an iterable of distinct values

        This is used to populate the dropdown showing a list of
        values in filters in the explore view"""
        raise NotImplementedError()

    @staticmethod
    def default_query(qry) -> Query:
        return qry

    def get_column(self, column_name: Optional[str]) -> Optional["BaseColumn"]:
        if not column_name:
            return None
        for col in self.columns:
            if col.column_name == column_name:
                return col
        return None

    @staticmethod
    def get_fk_many_from_list(
        object_list, fkmany, fkmany_class, key_attr
    ):  # pylint: disable=too-many-locals
        """Update ORM one-to-many list from object list

        Used for syncing metrics and columns using the same code"""

        object_dict = {o.get(key_attr): o for o in object_list}

        # delete fks that have been removed
        fkmany = [o for o in fkmany if getattr(o, key_attr) in object_dict]

        # sync existing fks
        for fk in fkmany:
            obj = object_dict.get(getattr(fk, key_attr))
            for attr in fkmany_class.update_from_object_fields:
                setattr(fk, attr, obj.get(attr))

        # create new fks
        new_fks = []
        orm_keys = [getattr(o, key_attr) for o in fkmany]
        for obj in object_list:
            key = obj.get(key_attr)
            if key not in orm_keys:
                del obj["id"]
                orm_kwargs = {}
                for k in obj:
                    if k in fkmany_class.update_from_object_fields and k in obj:
                        orm_kwargs[k] = obj[k]
                new_obj = fkmany_class(**orm_kwargs)
                new_fks.append(new_obj)
        fkmany += new_fks
        return fkmany

    def update_from_object(self, obj) -> None:
        """Update datasource from a data structure

        The UI's table editor crafts a complex data structure that
        contains most of the datasource's properties as well as
        an array of metrics and columns objects. This method
        receives the object from the UI and syncs the datasource to
        match it. Since the fields are different for the different
        connectors, the implementation uses ``update_from_object_fields``
        which can be defined for each connector and
        defines which fields should be synced"""
        for attr in self.update_from_object_fields:
            setattr(self, attr, obj.get(attr))

        self.owners = obj.get("owners", [])

        # Syncing metrics
        metrics = self.get_fk_many_from_list(
            obj.get("metrics"), self.metrics, self.metric_class, "metric_name"
        )
        self.metrics = metrics

        # Syncing columns
        self.columns = self.get_fk_many_from_list(
            obj.get("columns"), self.columns, self.column_class, "column_name"
        )

    def get_extra_cache_keys(  # pylint: disable=no-self-use
        self, query_obj: Dict[str, Any]  # pylint: disable=unused-argument
    ) -> List[Hashable]:
        """ If a datasource needs to provide additional keys for calculation of
        cache keys, those can be provided via this method

        :param query_obj: The dict representation of a query object
        :return: list of keys
        """
        return []

    def __hash__(self) -> int:
        return hash(self.uid)

    def __eq__(self, other: object) -> bool:
        if not isinstance(other, BaseDatasource):
            return NotImplemented
        return self.uid == other.uid


class BaseColumn(AuditMixinNullable, ImportMixin):
    """Interface for column"""

    __tablename__: Optional[str] = None  # {connector_name}_column

    id = Column(Integer, primary_key=True)
    column_name = Column(String(255), nullable=False)
    verbose_name = Column(String(1024))
    is_active = Column(Boolean, default=True)
    type = Column(String(32))
    groupby = Column(Boolean, default=True)
    filterable = Column(Boolean, default=True)
    description = Column(Text)
    is_dttm = None

    # [optional] Set this to support import/export functionality
    export_fields: List[Any] = []

    def __repr__(self):
        return self.column_name

    num_types = (
        "DOUBLE",
        "FLOAT",
        "INT",
        "BIGINT",
        "NUMBER",
        "LONG",
        "REAL",
        "NUMERIC",
        "DECIMAL",
        "MONEY",
    )
<<<<<<< HEAD
    date_types = ("DATE", "TIME", "DATETIME", "TIMESTAMP", "INTERVAL")
    str_types = ("VARCHAR", "STRING", "CHAR", "TEXT")
=======
    date_types = ("DATE", "TIME")
    str_types = ("VARCHAR", "STRING", "CHAR")
>>>>>>> 7d5f4494

    @property
    def is_numeric(self) -> bool:
        return self.type and any(map(lambda t: t in self.type.upper(), self.num_types))

    @property
    def is_temporal(self) -> bool:
        return self.type and any(map(lambda t: t in self.type.upper(), self.date_types))

    @property
    def is_string(self) -> bool:
        return self.type and any(map(lambda t: t in self.type.upper(), self.str_types))

    @property
    def expression(self):
        raise NotImplementedError()

    @property
    def python_date_format(self):
        raise NotImplementedError()

    @property
    def data(self) -> Dict[str, Any]:
        attrs = (
            "id",
            "column_name",
            "verbose_name",
            "description",
            "expression",
            "filterable",
            "groupby",
            "is_dttm",
            "type",
        )
        return {s: getattr(self, s) for s in attrs if hasattr(self, s)}


class BaseMetric(AuditMixinNullable, ImportMixin):

    """Interface for Metrics"""

    __tablename__: Optional[str] = None  # {connector_name}_metric

    id = Column(Integer, primary_key=True)
    metric_name = Column(String(255), nullable=False)
    verbose_name = Column(String(1024))
    metric_type = Column(String(32))
    description = Column(Text)
    d3format = Column(String(128))
    warning_text = Column(Text)

    """
    The interface should also declare a datasource relationship pointing
    to a derivative of BaseDatasource, along with a FK

    datasource_name = Column(
        String(255),
        ForeignKey('datasources.datasource_name'))
    datasource = relationship(
        # needs to be altered to point to {Connector}Datasource
        'BaseDatasource',
        backref=backref('metrics', cascade='all, delete-orphan'),
        enable_typechecks=False)
    """

    @property
    def perm(self):
        raise NotImplementedError()

    @property
    def expression(self):
        raise NotImplementedError()

    @property
    def data(self) -> Dict[str, Any]:
        attrs = (
            "id",
            "metric_name",
            "verbose_name",
            "description",
            "expression",
            "warning_text",
            "d3format",
        )
        return {s: getattr(self, s) for s in attrs}<|MERGE_RESOLUTION|>--- conflicted
+++ resolved
@@ -489,13 +489,8 @@
         "DECIMAL",
         "MONEY",
     )
-<<<<<<< HEAD
     date_types = ("DATE", "TIME", "DATETIME", "TIMESTAMP", "INTERVAL")
     str_types = ("VARCHAR", "STRING", "CHAR", "TEXT")
-=======
-    date_types = ("DATE", "TIME")
-    str_types = ("VARCHAR", "STRING", "CHAR")
->>>>>>> 7d5f4494
 
     @property
     def is_numeric(self) -> bool:
