--- conflicted
+++ resolved
@@ -1055,14 +1055,9 @@
         )
 
     @classmethod
-<<<<<<< HEAD
-    def query_datasources_by_name(
-            cls, session, database, datasource_name, schema=None):
+    def query_datasources_by_name(cls, session, database, datasource_name, schema=None):
         unquote = db.engine.dialect.identifier_preparer.unformat_identifiers
         unformatted_ds = unquote(datasource_name)[0]
-=======
-    def query_datasources_by_name(cls, session, database, datasource_name, schema=None):
->>>>>>> 15e62389
         query = (
             session.query(cls)
             .filter_by(database_id=database.id)
