#!/usr/bin/env python
# pylint: disable=C,R,W
from datetime import datetime
import logging
from importlib import import_module
from subprocess import Popen
from sys import stdout

import click
from colorama import Fore, Style
from pathlib2 import Path
import werkzeug.serving
import yaml

from superset import (
    app, data, db, security_manager,
)
from superset.utils import (
    core as utils, dashboard_import_export, dict_import_export)

config = app.config
celery_app = utils.get_celery_app(config)


def create_app(script_info=None):
    return app


@app.shell_context_processor
def make_shell_context():
    return dict(app=app, db=db)


@app.cli.command()
def init():
    """Inits the Superset application"""
    utils.get_or_create_main_db()
    security_manager.sync_role_definitions()


def debug_run(app, port, use_reloader):
    click.secho(
        '[DEPRECATED] As of Flask >=1.0.0, this command is no longer '
        'supported, please use `flask run` instead, as documented in our '
        'CONTRIBUTING.md',
        fg='red',
    )
    click.secho('[example]', fg='yellow')
    click.secho(
        'flask run -p 8080 --with-threads --reload --debugger',
        fg='green',
    )


def console_log_run(app, port, use_reloader):
    from console_log import ConsoleLog
    from gevent import pywsgi
    from geventwebsocket.handler import WebSocketHandler

    app.wsgi_app = ConsoleLog(app.wsgi_app, app.logger)

    def run():
        server = pywsgi.WSGIServer(
            ('0.0.0.0', int(port)),
            app,
            handler_class=WebSocketHandler)
        server.serve_forever()

    if use_reloader:
        from gevent import monkey
        monkey.patch_all()
        run = werkzeug.serving.run_with_reloader(run)

    run()


@app.cli.command()
@click.option('--debug', '-d', is_flag=True, help='Start the web server in debug mode')
@click.option('--console-log', is_flag=True,
              help='Create logger that logs to the browser console (implies -d)')
@click.option('--no-reload', '-n', 'use_reloader', flag_value=False,
              default=config.get('FLASK_USE_RELOAD'),
              help='Don\'t use the reloader in debug mode')
@click.option('--address', '-a', default=config.get('SUPERSET_WEBSERVER_ADDRESS'),
              help='Specify the address to which to bind the web server')
@click.option('--port', '-p', default=config.get('SUPERSET_WEBSERVER_PORT'),
              help='Specify the port on which to run the web server')
@click.option('--workers', '-w', default=config.get('SUPERSET_WORKERS', 2),
              help='Number of gunicorn web server workers to fire up [DEPRECATED]')
@click.option('--timeout', '-t', default=config.get('SUPERSET_WEBSERVER_TIMEOUT'),
              help='Specify the timeout (seconds) for the '
                   'gunicorn web server [DEPRECATED]')
@click.option('--socket', '-s', default=config.get('SUPERSET_WEBSERVER_SOCKET'),
              help='Path to a UNIX socket as an alternative to address:port, e.g. '
                   '/var/run/superset.sock. '
                   'Will override the address and port values. [DEPRECATED]')
def runserver(debug, console_log, use_reloader, address, port, timeout, workers, socket):
    """Starts a Superset web server."""
    debug = debug or config.get('DEBUG') or console_log
    if debug:
        print(Fore.BLUE + '-=' * 20)
        print(
            Fore.YELLOW + 'Starting Superset server in ' +
            Fore.RED + 'DEBUG' +
            Fore.YELLOW + ' mode')
        print(Fore.BLUE + '-=' * 20)
        print(Style.RESET_ALL)
        if console_log:
            console_log_run(app, port, use_reloader)
        else:
            debug_run(app, port, use_reloader)
    else:
        logging.info(
            "The Gunicorn 'superset runserver' command is deprecated. Please "
            "use the 'gunicorn' command instead.")
        addr_str = f' unix:{socket} ' if socket else f' {address}:{port} '
        cmd = (
            'gunicorn '
            f'-w {workers} '
            f'--timeout {timeout} '
            f'-b {addr_str} '
            '--limit-request-line 0 '
            '--limit-request-field_size 0 '
            'superset:app'
        )
        print(Fore.GREEN + 'Starting server with command: ')
        print(Fore.YELLOW + cmd)
        print(Style.RESET_ALL)
        Popen(cmd, shell=True).wait()


@app.cli.command()
@click.option('--verbose', '-v', is_flag=True, help='Show extra information')
def version(verbose):
    """Prints the current version number"""
    print(Fore.BLUE + '-=' * 15)
    print(Fore.YELLOW + 'Superset ' + Fore.CYAN + '{version}'.format(
        version=config.get('VERSION_STRING')))
    print(Fore.BLUE + '-=' * 15)
    if verbose:
        print('[DB] : ' + '{}'.format(db.engine))
    print(Style.RESET_ALL)


def load_examples_run(load_test_data):
    print('Loading examples into {}'.format(db))

    data.load_css_templates()

    print('Loading energy related dataset')
    data.load_energy()

    print("Loading [World Bank's Health Nutrition and Population Stats]")
    data.load_world_bank_health_n_pop()

    print('Loading [Birth names]')
    data.load_birth_names()

    print('Loading [Unicode test data]')
    data.load_unicode_test_data()

    if not load_test_data:
        print('Loading [Random time series data]')
        data.load_random_time_series_data()

        print('Loading [Random long/lat data]')
        data.load_long_lat_data()

        print('Loading [Country Map data]')
        data.load_country_map_data()

        print('Loading [Multiformat time series]')
        data.load_multiformat_time_series()

        print('Loading [Paris GeoJson]')
        data.load_paris_iris_geojson()

        print('Loading [San Francisco population polygons]')
        data.load_sf_population_polygons()

        print('Loading [Flights data]')
        data.load_flights()

        print('Loading [BART lines]')
        data.load_bart_lines()

        print('Loading [Multi Line]')
        data.load_multi_line()

        print('Loading [Misc Charts] dashboard')
        data.load_misc_dashboard()

        print('Loading DECK.gl demo')
        data.load_deck_dash()


@app.cli.command()
@click.option('--load-test-data', '-t', is_flag=True, help='Load additional test data')
def load_examples(load_test_data):
    """Loads a set of Slices and Dashboards and a supporting dataset """
    load_examples_run(load_test_data)


@app.cli.command()
@click.option('--datasource', '-d', help='Specify which datasource name to load, if '
                                         'omitted, all datasources will be refreshed')
@click.option('--merge', '-m', is_flag=True, default=False,
              help='Specify using \'merge\' property during operation. '
                   'Default value is False.')
def refresh_druid(datasource, merge):
    """Refresh druid datasources"""
    session = db.session()
    from superset.connectors.druid.models import DruidCluster
    for cluster in session.query(DruidCluster).all():
        try:
            cluster.refresh_datasources(datasource_name=datasource,
                                        merge_flag=merge)
        except Exception as e:
            print(
                "Error while processing cluster '{}'\n{}".format(
                    cluster, str(e)))
            logging.exception(e)
        cluster.metadata_last_refreshed = datetime.now()
        print(
            'Refreshed metadata from cluster '
            '[' + cluster.cluster_name + ']')
    session.commit()


@app.cli.command()
@click.option(
    '--path', '-p',
    help='Path to a single JSON file or path containing multiple JSON files'
         'files to import (*.json)')
@click.option(
    '--recursive', '-r',
    help='recursively search the path for json files')
def import_dashboards(path, recursive=False):
    """Import dashboards from JSON"""
    p = Path(path)
    files = []
    if p.is_file():
        files.append(p)
    elif p.exists() and not recursive:
        files.extend(p.glob('*.json'))
    elif p.exists() and recursive:
        files.extend(p.rglob('*.json'))
    for f in files:
        logging.info('Importing dashboard from file %s', f)
        try:
            with f.open() as data_stream:
                dashboard_import_export.import_dashboards(
                    db.session, data_stream)
        except Exception as e:
            logging.error('Error when importing dashboard from file %s', f)
            logging.error(e)


@app.cli.command()
@click.option(
    '--dashboard-file', '-f', default=None,
    help='Specify the the file to export to')
@click.option(
    '--print_stdout', '-p',
    help='Print JSON to stdout')
def export_dashboards(print_stdout, dashboard_file):
    """Export dashboards to JSON"""
    data = dashboard_import_export.export_dashboards(db.session)
    if print_stdout or not dashboard_file:
        print(data)
    if dashboard_file:
        logging.info('Exporting dashboards to %s', dashboard_file)
        with open(dashboard_file, 'w') as data_stream:
            data_stream.write(data)


@app.cli.command()
@click.option(
    '--path', '-p',
    help='Path to a single YAML file or path containing multiple YAML '
         'files to import (*.yaml or *.yml)')
@click.option(
    '--sync', '-s', 'sync', default='',
    help='comma seperated list of element types to synchronize '
         'e.g. "metrics,columns" deletes metrics and columns in the DB '
         'that are not specified in the YAML file')
@click.option(
    '--recursive', '-r',
    help='recursively search the path for yaml files')
def import_datasources(path, sync, recursive=False):
    """Import datasources from YAML"""
    sync_array = sync.split(',')
    p = Path(path)
    files = []
    if p.is_file():
        files.append(p)
    elif p.exists() and not recursive:
        files.extend(p.glob('*.yaml'))
        files.extend(p.glob('*.yml'))
    elif p.exists() and recursive:
        files.extend(p.rglob('*.yaml'))
        files.extend(p.rglob('*.yml'))
    for f in files:
        logging.info('Importing datasources from file %s', f)
        try:
            with f.open() as data_stream:
                dict_import_export.import_from_dict(
                    db.session,
                    yaml.safe_load(data_stream),
                    sync=sync_array)
        except Exception as e:
            logging.error('Error when importing datasources from file %s', f)
            logging.error(e)


@app.cli.command()
@click.option(
    '--datasource-file', '-f', default=None,
    help='Specify the the file to export to')
@click.option(
    '--print_stdout', '-p',
    help='Print YAML to stdout')
@click.option(
    '--back-references', '-b',
    help='Include parent back references')
@click.option(
    '--include-defaults', '-d',
    help='Include fields containing defaults')
def export_datasources(print_stdout, datasource_file,
                       back_references, include_defaults):
    """Export datasources to YAML"""
    data = dict_import_export.export_to_dict(
        session=db.session,
        recursive=True,
        back_references=back_references,
        include_defaults=include_defaults)
    if print_stdout or not datasource_file:
        yaml.safe_dump(data, stdout, default_flow_style=False)
    if datasource_file:
        logging.info('Exporting datasources to %s', datasource_file)
        with open(datasource_file, 'w') as data_stream:
            yaml.safe_dump(data, data_stream, default_flow_style=False)


@app.cli.command()
@click.option(
    '--back-references', '-b',
    help='Include parent back references')
def export_datasource_schema(back_references):
    """Export datasource YAML schema to stdout"""
    data = dict_import_export.export_schema_to_dict(
        back_references=back_references)
    yaml.safe_dump(data, stdout, default_flow_style=False)


@app.cli.command()
def update_datasources_cache():
    """Refresh sqllab datasources cache"""
    from superset.models.core import Database
    for database in db.session.query(Database).all():
        if database.allow_multi_schema_metadata_fetch:
            print('Fetching {} datasources ...'.format(database.name))
            try:
                database.all_table_names_in_database(
                    force=True, cache=True, cache_timeout=24 * 60 * 60)
                database.all_view_names_in_database(
                    force=True, cache=True, cache_timeout=24 * 60 * 60)
            except Exception as e:
                print('{}'.format(str(e)))


@app.cli.command()
@click.option(
    '--workers', '-w',
    type=int,
    help='Number of celery server workers to fire up')
def worker(workers):
    """Starts a Superset worker for async SQL query execution."""
    logging.info(
        "The 'superset worker' command is deprecated. Please use the 'celery "
        "worker' command instead.")
    if workers:
        celery_app.conf.update(CELERYD_CONCURRENCY=workers)
    elif config.get('SUPERSET_CELERY_WORKERS'):
        celery_app.conf.update(
            CELERYD_CONCURRENCY=config.get('SUPERSET_CELERY_WORKERS'))

    worker = celery_app.Worker(optimization='fair')
    worker.start()


@app.cli.command()
@click.option(
    '-p', '--port',
    default='5555',
    help='Port on which to start the Flower process')
@click.option(
    '-a', '--address',
    default='localhost',
    help='Address on which to run the service')
def flower(port, address):
    """Runs a Celery Flower web server

    Celery Flower is a UI to monitor the Celery operation on a given
    broker"""
    BROKER_URL = celery_app.conf.BROKER_URL
    cmd = (
        'celery flower '
        f'--broker={BROKER_URL} '
        f'--port={port} '
        f'--address={address} '
    )
    logging.info(
        "The 'superset flower' command is deprecated. Please use the 'celery "
        "flower' command instead.")
    print(Fore.GREEN + 'Starting a Celery Flower instance')
    print(Fore.BLUE + '-=' * 40)
    print(Fore.YELLOW + cmd)
    print(Fore.BLUE + '-=' * 40)
    Popen(cmd, shell=True).wait()


<<<<<<< HEAD
# Import any additional CLI modules.
for module in config.get("CLI_MODULES"):
    try:
        cli = import_module(module)
        app.cli.add_command(cli.group)
    except ImportError:
        pass
=======
@app.cli.command()
def load_test_users():
    """
    Loads admin, alpha, and gamma user for testing purposes

    Syncs permissions for those users/roles
    """
    print(Fore.GREEN + 'Loading a set of users for unit tests')
    load_test_users_run()


def load_test_users_run():
    """
    Loads admin, alpha, and gamma user for testing purposes

    Syncs permissions for those users/roles
    """
    if config.get('TESTING'):
        security_manager.sync_role_definitions()
        gamma_sqllab_role = security_manager.add_role('gamma_sqllab')
        for perm in security_manager.find_role('Gamma').permissions:
            security_manager.add_permission_role(gamma_sqllab_role, perm)
        utils.get_or_create_main_db()
        db_perm = utils.get_main_database(security_manager.get_session).perm
        security_manager.merge_perm('database_access', db_perm)
        db_pvm = security_manager.find_permission_view_menu(
            view_menu_name=db_perm, permission_name='database_access')
        gamma_sqllab_role.permissions.append(db_pvm)
        for perm in security_manager.find_role('sql_lab').permissions:
            security_manager.add_permission_role(gamma_sqllab_role, perm)

        admin = security_manager.find_user('admin')
        if not admin:
            security_manager.add_user(
                'admin', 'admin', ' user', 'admin@fab.org',
                security_manager.find_role('Admin'),
                password='general')

        gamma = security_manager.find_user('gamma')
        if not gamma:
            security_manager.add_user(
                'gamma', 'gamma', 'user', 'gamma@fab.org',
                security_manager.find_role('Gamma'),
                password='general')

        gamma2 = security_manager.find_user('gamma2')
        if not gamma2:
            security_manager.add_user(
                'gamma2', 'gamma2', 'user', 'gamma2@fab.org',
                security_manager.find_role('Gamma'),
                password='general')

        gamma_sqllab_user = security_manager.find_user('gamma_sqllab')
        if not gamma_sqllab_user:
            security_manager.add_user(
                'gamma_sqllab', 'gamma_sqllab', 'user', 'gamma_sqllab@fab.org',
                gamma_sqllab_role, password='general')

        alpha = security_manager.find_user('alpha')
        if not alpha:
            security_manager.add_user(
                'alpha', 'alpha', 'user', 'alpha@fab.org',
                security_manager.find_role('Alpha'),
                password='general')
        security_manager.get_session.commit()
>>>>>>> 42067e07
<|MERGE_RESOLUTION|>--- conflicted
+++ resolved
@@ -420,15 +420,6 @@
     Popen(cmd, shell=True).wait()
 
 
-<<<<<<< HEAD
-# Import any additional CLI modules.
-for module in config.get("CLI_MODULES"):
-    try:
-        cli = import_module(module)
-        app.cli.add_command(cli.group)
-    except ImportError:
-        pass
-=======
 @app.cli.command()
 def load_test_users():
     """
@@ -494,4 +485,12 @@
                 security_manager.find_role('Alpha'),
                 password='general')
         security_manager.get_session.commit()
->>>>>>> 42067e07
+
+
+# Import any additional CLI modules.
+for module in config.get("CLI_MODULES"):
+    try:
+        cli = import_module(module)
+        app.cli.add_command(cli.group)
+    except ImportError:
+        pass