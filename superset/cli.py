--- conflicted
+++ resolved
@@ -492,21 +492,6 @@
         alpha = security_manager.find_user("alpha")
         if not alpha:
             security_manager.add_user(
-<<<<<<< HEAD
-                'alpha', 'alpha', 'user', 'alpha@fab.org',
-                security_manager.find_role('Alpha'),
-                password='general')
-        security_manager.get_session.commit()
-
-
-# Import any additional CLI modules.
-for module in config.get("CLI_MODULES"):
-    try:
-        cli = import_module(module)
-        app.cli.add_command(cli.group)
-    except ImportError:
-        pass
-=======
                 "alpha",
                 "alpha",
                 "user",
@@ -517,7 +502,6 @@
         security_manager.get_session.commit()
 
 
-@app.cli.command()
 def sync_tags():
     """Rebuilds special tags (owner, type, favorited by)."""
     # pylint: disable=no-member
@@ -525,4 +509,13 @@
     add_types(db.engine, metadata)
     add_owners(db.engine, metadata)
     add_favorites(db.engine, metadata)
->>>>>>> 15e62389
+
+
+# Import any additional CLI modules.
+for module in config.get("CLI_MODULES"):
+    try:
+        cli = import_module(module)
+        app.cli.add_command(cli.group)
+    except ImportError:
+        pass
+@app.cli.command()