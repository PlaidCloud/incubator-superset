--- conflicted
+++ resolved
@@ -20,11 +20,7 @@
 import pandas as pd
 import simplejson as json
 import sqlalchemy as sqla
-<<<<<<< HEAD
-from sqlalchemy import and_, create_engine, func, or_, update
-=======
-from sqlalchemy import and_, create_engine, MetaData, or_, update
->>>>>>> 42067e07
+from sqlalchemy import and_, create_engine, func, MetaData, or_, update
 from sqlalchemy.engine.url import make_url
 from sqlalchemy.exc import IntegrityError
 from unidecode import unidecode
