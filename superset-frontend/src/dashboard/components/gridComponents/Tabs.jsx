/**
 * Licensed to the Apache Software Foundation (ASF) under one
 * or more contributor license agreements.  See the NOTICE file
 * distributed with this work for additional information
 * regarding copyright ownership.  The ASF licenses this file
 * to you under the Apache License, Version 2.0 (the
 * "License"); you may not use this file except in compliance
 * with the License.  You may obtain a copy of the License at
 *
 *   http://www.apache.org/licenses/LICENSE-2.0
 *
 * Unless required by applicable law or agreed to in writing,
 * software distributed under the License is distributed on an
 * "AS IS" BASIS, WITHOUT WARRANTIES OR CONDITIONS OF ANY
 * KIND, either express or implied.  See the License for the
 * specific language governing permissions and limitations
 * under the License.
 */
import React from 'react';
import PropTypes from 'prop-types';
import { LineEditableTabs } from 'src/components/Tabs';
import { LOG_ACTIONS_SELECT_DASHBOARD_TAB } from 'src/logger/LogUtils';
import { Modal } from 'src/common/components';
import { styled, t } from '@superset-ui/core';
import DragDroppable from '../dnd/DragDroppable';
import DragHandle from '../dnd/DragHandle';
import DashboardComponent from '../../containers/DashboardComponent';
import DeleteComponentButton from '../DeleteComponentButton';
import HoverMenu from '../menu/HoverMenu';
import findTabIndexByComponentId from '../../util/findTabIndexByComponentId';
import getDirectPathToTabIndex from '../../util/getDirectPathToTabIndex';
import getLeafComponentIdFromPath from '../../util/getLeafComponentIdFromPath';
import { componentShape } from '../../util/propShapes';
import { NEW_TAB_ID, DASHBOARD_ROOT_ID } from '../../util/constants';
import { RENDER_TAB, RENDER_TAB_CONTENT } from './Tab';
import { TAB_TYPE } from '../../util/componentTypes';
<<<<<<< HEAD
import { LOG_ACTIONS_SELECT_DASHBOARD_TAB } from '../../../logger/LogUtils';

const NEW_TAB_INDEX = -1;
const MAX_TAB_COUNT = 15;
=======
>>>>>>> 87a895cc

const propTypes = {
  id: PropTypes.string.isRequired,
  parentId: PropTypes.string.isRequired,
  component: componentShape.isRequired,
  parentComponent: componentShape.isRequired,
  index: PropTypes.number.isRequired,
  depth: PropTypes.number.isRequired,
  renderTabContent: PropTypes.bool, // whether to render tabs + content or just tabs
  editMode: PropTypes.bool.isRequired,
  renderHoverMenu: PropTypes.bool,
  directPathToChild: PropTypes.arrayOf(PropTypes.string),

  // actions (from DashboardComponent.jsx)
  logEvent: PropTypes.func.isRequired,

  // grid related
  availableColumnCount: PropTypes.number,
  columnWidth: PropTypes.number,
  onResizeStart: PropTypes.func,
  onResize: PropTypes.func,
  onResizeStop: PropTypes.func,

  // dnd
  createComponent: PropTypes.func.isRequired,
  handleComponentDrop: PropTypes.func.isRequired,
  onChangeTab: PropTypes.func.isRequired,
  deleteComponent: PropTypes.func.isRequired,
  updateComponents: PropTypes.func.isRequired,
};

const defaultProps = {
  renderTabContent: true,
  renderHoverMenu: true,
  availableColumnCount: 0,
  columnWidth: 0,
  directPathToChild: [],
  onResizeStart() {},
  onResize() {},
  onResizeStop() {},
};

const StyledTabsContainer = styled.div`
  width: 100%;
  background-color: ${({ theme }) => theme.colors.grayscale.light5};

  .dashboard-component-tabs-content {
    min-height: ${({ theme }) => theme.gridUnit * 12}px;
    margin-top: ${({ theme }) => theme.gridUnit / 4}px;
    position: relative;
  }

  .ant-tabs {
    overflow: visible;

    .ant-tabs-content-holder {
      overflow: visible;
    }
  }

  div .ant-tabs-tab-btn {
    text-transform: none;
  }
`;

class Tabs extends React.PureComponent {
  constructor(props) {
    super(props);
    const tabIndex = Math.max(
      0,
      findTabIndexByComponentId({
        currentComponent: props.component,
        directPathToChild: props.directPathToChild,
      }),
    );
    const { children: tabIds } = props.component;
    const activeKey = tabIds[tabIndex];

    this.state = {
      tabIndex,
      activeKey,
    };
    this.handleClickTab = this.handleClickTab.bind(this);
    this.handleDeleteComponent = this.handleDeleteComponent.bind(this);
    this.handleDeleteTab = this.handleDeleteTab.bind(this);
    this.handleDropOnTab = this.handleDropOnTab.bind(this);
  }

  UNSAFE_componentWillReceiveProps(nextProps) {
    const maxIndex = Math.max(0, nextProps.component.children.length - 1);
    const currTabsIds = this.props.component.children;
    const nextTabsIds = nextProps.component.children;

    if (this.state.tabIndex > maxIndex) {
      this.setState(() => ({ tabIndex: maxIndex }));
    }

    if (nextTabsIds.length) {
      const lastTabId = nextTabsIds[nextTabsIds.length - 1];
      // if a new tab is added focus on it immediately
      if (nextTabsIds.length > currTabsIds.length) {
        this.setState(() => ({ activeKey: lastTabId }));
      }
      // if a tab is removed focus on the first
      if (nextTabsIds.length < currTabsIds.length) {
        this.setState(() => ({ activeKey: nextTabsIds[0] }));
      }
    }

    if (nextProps.isComponentVisible) {
      const nextFocusComponent = getLeafComponentIdFromPath(
        nextProps.directPathToChild,
      );
      const currentFocusComponent = getLeafComponentIdFromPath(
        this.props.directPathToChild,
      );

      if (nextFocusComponent !== currentFocusComponent) {
        const nextTabIndex = findTabIndexByComponentId({
          currentComponent: nextProps.component,
          directPathToChild: nextProps.directPathToChild,
        });

        // make sure nextFocusComponent is under this tabs component
        if (nextTabIndex > -1 && nextTabIndex !== this.state.tabIndex) {
          this.setState(() => ({ tabIndex: nextTabIndex }));
        }
      }
    }
  }

  showDeleteConfirmModal = key => {
    const { component, deleteComponent } = this.props;
    Modal.confirm({
      title: t('Delete dashboard tab?'),
      content: (
        <span>
          Deleting a tab will remove all content within it. You may still
          reverse this action with the <b>undo</b> button (cmd + z) until you
          save your changes.
        </span>
      ),
      onOk: () => {
        deleteComponent(key, component.id);
        const tabIndex = component.children.indexOf(key);
        this.handleClickTab(Math.max(0, tabIndex - 1));
      },
      okType: 'danger',
      okText: 'DELETE',
      cancelText: 'CANCEL',
      icon: null,
    });
  };

  handleEdit = (key, action) => {
    const { component, createComponent } = this.props;
    if (action === 'add') {
      createComponent({
        destination: {
          id: component.id,
          type: component.type,
          index: component.children.length,
        },
        dragging: {
          id: NEW_TAB_ID,
          type: TAB_TYPE,
        },
      });
    } else if (action === 'remove') {
      this.showDeleteConfirmModal(key);
    }
  };

  handleClickTab(tabIndex) {
    const { component } = this.props;
    const { children: tabIds } = component;

    if (tabIndex !== this.state.tabIndex) {
      const pathToTabIndex = getDirectPathToTabIndex(component, tabIndex);
      const targetTabId = pathToTabIndex[pathToTabIndex.length - 1];
      this.props.logEvent(LOG_ACTIONS_SELECT_DASHBOARD_TAB, {
        target_id: targetTabId,
        index: tabIndex,
      });

      this.props.onChangeTab({ pathToTabIndex });
    }
    this.setState(() => ({ activeKey: tabIds[tabIndex] }));
  }

  handleDeleteComponent() {
    const { deleteComponent, id, parentId } = this.props;
    deleteComponent(id, parentId);
  }

  handleDeleteTab(tabIndex) {
    this.handleClickTab(Math.max(0, tabIndex - 1));
  }

  handleDropOnTab(dropResult) {
    const { component } = this.props;

    // Ensure dropped tab is visible
    const { destination } = dropResult;
    if (destination) {
      const dropTabIndex =
        destination.id === component.id
          ? destination.index // dropped ON tabs
          : component.children.indexOf(destination.id); // dropped IN tab

      if (dropTabIndex > -1) {
        setTimeout(() => {
          this.handleClickTab(dropTabIndex);
        }, 30);
      }
    }
  }

  render() {
    const {
      depth,
      component: tabsComponent,
      parentComponent,
      index,
      availableColumnCount,
      columnWidth,
      onResizeStart,
      onResize,
      onResizeStop,
      handleComponentDrop,
      renderTabContent,
      renderHoverMenu,
      isComponentVisible: isCurrentTabVisible,
      editMode,
    } = this.props;

    const { children: tabIds } = tabsComponent;
    const { tabIndex: selectedTabIndex, activeKey } = this.state;

    return (
      <DragDroppable
        component={tabsComponent}
        parentComponent={parentComponent}
        orientation="row"
        index={index}
        depth={depth}
        onDrop={handleComponentDrop}
        editMode={editMode}
      >
        {({
          dropIndicatorProps: tabsDropIndicatorProps,
          dragSourceRef: tabsDragSourceRef,
        }) => (
          <StyledTabsContainer
            className="dashboard-component dashboard-component-tabs"
            data-test="dashboard-component-tabs"
          >
            {editMode && renderHoverMenu && (
              <HoverMenu innerRef={tabsDragSourceRef} position="left">
                <DragHandle position="left" />
                <DeleteComponentButton onDelete={this.handleDeleteComponent} />
              </HoverMenu>
            )}

            <LineEditableTabs
              id={tabsComponent.id}
              activeKey={activeKey}
              onChange={key => {
                this.handleClickTab(tabIds.indexOf(key));
              }}
              onEdit={this.handleEdit}
              data-test="nav-list"
              type={editMode ? 'editable-card' : 'card'}
            >
              {tabIds.map((tabId, tabIndex) => (
                <LineEditableTabs.TabPane
                  key={tabId}
                  tab={
                    <DashboardComponent
                      id={tabId}
                      parentId={tabsComponent.id}
                      depth={depth}
                      index={tabIndex}
                      renderType={RENDER_TAB}
                      availableColumnCount={availableColumnCount}
                      columnWidth={columnWidth}
                      onDropOnTab={this.handleDropOnTab}
                      isFocused={activeKey === tabId}
                    />
                  }
                >
                  {renderTabContent && (
                    <DashboardComponent
                      id={tabId}
                      parentId={tabsComponent.id}
                      depth={depth} // see isValidChild.js for why tabs don't increment child depth
                      index={tabIndex}
                      renderType={RENDER_TAB_CONTENT}
                      availableColumnCount={availableColumnCount}
                      columnWidth={columnWidth}
                      onResizeStart={onResizeStart}
                      onResize={onResize}
                      onResizeStop={onResizeStop}
                      onDropOnTab={this.handleDropOnTab}
                      isComponentVisible={
                        selectedTabIndex === tabIndex && isCurrentTabVisible
                      }
                    />
                  )}
                </LineEditableTabs.TabPane>
              ))}
            </LineEditableTabs>

            {/* don't indicate that a drop on root is allowed when tabs already exist */}
            {tabsDropIndicatorProps &&
              parentComponent.id !== DASHBOARD_ROOT_ID && (
                <div {...tabsDropIndicatorProps} />
              )}
          </StyledTabsContainer>
        )}
      </DragDroppable>
    );
  }
}

Tabs.propTypes = propTypes;
Tabs.defaultProps = defaultProps;

export default Tabs;<|MERGE_RESOLUTION|>--- conflicted
+++ resolved
@@ -34,13 +34,6 @@
 import { NEW_TAB_ID, DASHBOARD_ROOT_ID } from '../../util/constants';
 import { RENDER_TAB, RENDER_TAB_CONTENT } from './Tab';
 import { TAB_TYPE } from '../../util/componentTypes';
-<<<<<<< HEAD
-import { LOG_ACTIONS_SELECT_DASHBOARD_TAB } from '../../../logger/LogUtils';
-
-const NEW_TAB_INDEX = -1;
-const MAX_TAB_COUNT = 15;
-=======
->>>>>>> 87a895cc
 
 const propTypes = {
   id: PropTypes.string.isRequired,
