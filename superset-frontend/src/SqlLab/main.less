/**
 * Licensed to the Apache Software Foundation (ASF) under one
 * or more contributor license agreements.  See the NOTICE file
 * distributed with this work for additional information
 * regarding copyright ownership.  The ASF licenses this file
 * to you under the Apache License, Version 2.0 (the
 * "License"); you may not use this file except in compliance
 * with the License.  You may obtain a copy of the License at
 *
 *   http://www.apache.org/licenses/LICENSE-2.0
 *
 * Unless required by applicable law or agreed to in writing,
 * software distributed under the License is distributed on an
 * "AS IS" BASIS, WITHOUT WARRANTIES OR CONDITIONS OF ANY
 * KIND, either express or implied.  See the License for the
 * specific language governing permissions and limitations
 * under the License.
 */
@import '../../stylesheets/less/variables.less';

body {
  min-height: ~'max(100vh, 500px)'; // Set a min height so the gutter is always visible when resizing
  overflow: hidden;
}

.inlineBlock {
  display: inline-block;
}

.valignTop {
  vertical-align: top;
}

.inline {
  display: inline;
}

.nopadding {
  padding: 0px;
}

.pane-cell {
  padding: 10px;
  overflow: auto;
  width: 100%;
  height: 100%;
}

.ant-tabs-content-holder {
  /* This is needed for Safari */
  height: 100%;
}

.ant-tabs-content {
  height: 100%;
  position: relative;
  background-color: @lightest;
  overflow-x: auto;
  overflow-y: auto;

  > .ant-tabs-tabpane {
    position: absolute;
    top: 0;
    right: 0;
    bottom: 0;
    left: 0;
  }
}

.Workspace .btn-sm {
  box-shadow: 1px 1px 2px fade(@darkest, @opacity-light);
  margin-top: 2px;
  padding: 4px;
}

.Workspace hr {
  margin-top: 10px;
  margin-bottom: 10px;
}

div.Workspace {
  height: 100%;
  margin: 0px;
}

.padded {
  padding: 10px;
}

.p-t-10 {
  padding-top: 10px;
}

.p-t-5 {
  padding-top: 5px;
}

.m-r-5 {
  margin-right: 5px;
}

.m-r-3 {
  margin-right: 3px;
}

.m-l-1 {
  margin-left: 1px;
}

.m-l-2 {
  margin-left: 2px;
}

.m-r-10 {
  margin-right: 10px;
}

.m-l-10 {
  margin-left: 10px;
}

.m-l-5 {
  margin-left: 5px;
}

.m-b-10 {
  margin-bottom: 10px;
}

.m-t-5 {
  margin-top: 5px;
}

.m-t-10 {
  margin-top: 10px;
}

.p-t-10 {
  padding-top: 10px;
}

.no-shadow {
  box-shadow: none;
  background-color: transparent;
}

.pane-west {
  height: 100%;
  overflow: auto;
}

.circle {
  @circle-diameter: 10px;
  border-radius: (@circle-diameter / 2);
  width: @circle-diameter;
  height: @circle-diameter;

  display: inline-block;
  background-color: @gray-light;
  text-align: center;
  vertical-align: middle;
  font-size: @font-size-m;
  font-weight: @font-weight-bold;
}

.running {
  background-color: fade(@success, @opacity-heavy);
  color: @darkest;
}

.success {
  background-color: @success;
}

.failed {
  background-color: @danger;
}

.handle {
  cursor: move;
}

#a11y-query-editor-tabs {
  height: 100%;
  display: flex;
  flex-direction: column;
}

.SqlLab {
  position: absolute;
  top: 0px;
  right: 0px;
  bottom: 0px;
  left: 0px;
  padding: 0 10px;

  pre {
    padding: 0px !important;
    margin: 0px;
    border: none;
    font-size: @font-size-s;
    background-color: transparent !important;
  }

  .north-pane {
    display: flex;
    flex-direction: column;
  }

  #brace-editor {
    height: calc(100% - 51px);
    flex-grow: 1;
  }

  .ace_content {
    height: 100%;
  }
}

.SqlEditorTabs li {
  a:focus {
    outline: 0;
  }

  .ddbtn-tab {
    font-size: inherit;
    color: black;

    &:active {
      background: none;
    }

    svg {
      vertical-align: middle;
    }
  }

  .dropdown.btn-group.btn-group-sm {
    width: 3px;
    height: 3px;
    border-radius: 1.5px;
    background: #bababa;
    margin-right: 8px;
    font-weight: @font-weight-normal;
    display: inline-flex;

    &:hover {
      background-color: @primary-color;

      &:before,
      &:after {
        background-color: @primary-color;
      }
    }

    &:before,
    &:after {
      position: absolute;
      content: ' ';
      width: 3px;
      height: 3px;
      border-radius: 1.5px;
      background-color: #bababa;
    }
    &:before {
      transform: translateY(-5px);
    }
    &:after {
      transform: translateY(5px);
    }
  }

  ul.dropdown-menu {
    margin-top: 10px;
  }

  .dropdown-toggle {
    padding-top: 2px;
  }
}

.SqlEditor {
  display: flex;
  flex-direction: row;
  height: 100%;
  padding: 10px;

  .schemaPane {
    flex: 0 0 400px;
    max-width: 400px;
    transition: transform @timing-normal ease-in-out;
  }

  .queryPane {
    flex: 1 1 auto;
    padding-left: 10px;
    overflow-y: visible;
    overflow-x: scroll;
  }

  .schemaPane-enter-done,
  .schemaPane-exit {
    transform: translateX(0);
    z-index: 7;
  }

  .schemaPane-exit-active {
    transform: translateX(-120%);
  }

  .schemaPane-enter-active {
    transform: translateX(0);
    max-width: 300px;
  }

  .schemaPane-enter,
  .schemaPane-exit-done {
    max-width: 0;
    transform: translateX(-120%);
    overflow: hidden;
  }

  .schemaPane-exit-done + .queryPane {
    margin-left: 0;
  }

  .gutter {
    border-top: 1px solid @gray-light;
    border-bottom: 1px solid @gray-light;
    width: 3%;
    margin: 3px 47%;
  }

  .gutter.gutter-vertical {
    cursor: row-resize;
  }
}

.SqlEditorLeftBar {
  height: 100%;
  display: flex;
  flex-direction: column;

  .divider {
    border-bottom: 1px solid @gray-bg;
    margin: 15px 0;
  }
}

.popover {
  max-width: 400px;
}

.table-label {
  margin-top: 5px;
  margin-right: 10px;
  float: left;
}

div.tablePopover {
  opacity: 0.7 !important;

  &:hover {
    opacity: 1 !important;
  }
}

<<<<<<< HEAD
.ResultSetControls {
  display: flex;
  justify-content: space-between;
  padding: 8px 0;
  position: fixed;
}

.ResultSetButtons {
  display: grid;
  grid-auto-flow: column;
  grid-gap: 4px;
  padding-right: 8px;
}

.result-set-error-message {
  padding-top: 16px;
}

.filterable-table-container {
  margin-top: 48px;
}

=======
>>>>>>> 87a895cc
.ace_editor.ace_editor {
  //double class is better than !important
  border: 1px solid @gray-light;
  font-feature-settings: @font-feature-settings;
  // Fira Code causes problem with Ace under Firefox
  font-family: 'Menlo', 'Lucida Console', 'Courier New', 'Ubuntu Mono',
    'Consolas', 'source-code-pro', monospace;

  &.ace_autocomplete {
    // Use !important because Ace Editor applies extra CSS at the last second
    // when opening the autocomplete.
    width: 520px !important;
  }
}

.Select__menu-outer {
  min-width: 100%;
  width: inherit;
  z-index: @z-index-dropdown;
}

.Select__clear-indicator {
  margin-top: -2px;
}

.Select__arrow {
  margin-top: 5px;
}

.ace_scroller {
  background-color: @gray-bg;
}

.TableElement {
  .well {
    margin-top: 5px;
    margin-bottom: 5px;
    padding: 5px 10px;
  }

  .ws-el-controls {
    margin-right: -0.3em;
    display: flex;
  }

  .header-container {
    display: flex;
    flex: 1;
    align-items: center;

    .table-name {
      white-space: nowrap;
      overflow: hidden;
      text-overflow: ellipsis;
      font-size: 16px;
      flex: 1;
    }

    .header-right-side {
      margin-left: auto;
      display: flex;
      align-items: center;
      margin-right: 33px;
    }
  }
}

.QueryTable .label {
  display: inline-block;
}

.ResultsModal .ant-modal-body {
  min-height: 560px;
}

.ant-modal-body {
  overflow: auto;
}

a.Link {
  cursor: pointer;
}

.QueryTable .well {
  padding: 3px 5px;
  margin: 3px 5px;
}

.nav-tabs .ddbtn-tab {
  padding: 0;
  border: none;
  background: none;
  position: relative;
  top: 2px;

  &:focus {
    outline: 0;
  }

  &:active {
    box-shadow: none;
  }
}

.icon-container {
  display: inline-block;
  width: 30px;
  text-align: center;
}

.search-date-filter-container {
  display: flex;

  .Select {
    margin-right: 3px;
  }
}

.cost-estimate {
  font-size: @font-size-s;
}<|MERGE_RESOLUTION|>--- conflicted
+++ resolved
@@ -365,31 +365,6 @@
   }
 }
 
-<<<<<<< HEAD
-.ResultSetControls {
-  display: flex;
-  justify-content: space-between;
-  padding: 8px 0;
-  position: fixed;
-}
-
-.ResultSetButtons {
-  display: grid;
-  grid-auto-flow: column;
-  grid-gap: 4px;
-  padding-right: 8px;
-}
-
-.result-set-error-message {
-  padding-top: 16px;
-}
-
-.filterable-table-container {
-  margin-top: 48px;
-}
-
-=======
->>>>>>> 87a895cc
 .ace_editor.ace_editor {
   //double class is better than !important
   border: 1px solid @gray-light;
