--- conflicted
+++ resolved
@@ -416,12 +416,11 @@
         ),
         paginate: true,
       },
-<<<<<<< HEAD
       // {
       //   Header: t('Database'),
       //   id: 'database',
       //   input: 'select',
-      //   operator: 'rel_o_m',
+      //   operator: FilterOperator.relationOneMany,
       //   unfilteredLabel: 'All',
       //   fetchSelects: createFetchRelated(
       //     'dataset',
@@ -436,7 +435,7 @@
       //   Header: t('Schema'),
       //   id: 'schema',
       //   input: 'select',
-      //   operator: 'eq',
+      //   operator: FilterOperator.equals,
       //   unfilteredLabel: 'All',
       //   fetchSelects: createFetchDistinct(
       //     'dataset',
@@ -447,38 +446,6 @@
       //   ),
       //   paginate: true,
       // },
-=======
-      {
-        Header: t('Database'),
-        id: 'database',
-        input: 'select',
-        operator: FilterOperator.relationOneMany,
-        unfilteredLabel: 'All',
-        fetchSelects: createFetchRelated(
-          'dataset',
-          'database',
-          createErrorHandler(errMsg =>
-            t('An error occurred while fetching datasets: %s', errMsg),
-          ),
-        ),
-        paginate: true,
-      },
-      {
-        Header: t('Schema'),
-        id: 'schema',
-        input: 'select',
-        operator: FilterOperator.equals,
-        unfilteredLabel: 'All',
-        fetchSelects: createFetchDistinct(
-          'dataset',
-          'schema',
-          createErrorHandler(errMsg =>
-            t('An error occurred while fetching schema values: %s', errMsg),
-          ),
-        ),
-        paginate: true,
-      },
->>>>>>> e9657afe
       {
         Header: t('Type'),
         id: 'sql',
